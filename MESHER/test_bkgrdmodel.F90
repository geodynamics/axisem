!
!    Copyright 2013, Tarje Nissen-Meyer, Alexandre Fournier, Martin van Driel
!                    Simon Stähler, Kasra Hosseini, Stefanie Hempel
!
!    This file is part of AxiSEM.
!    It is distributed from the webpage <http://www.axisem.info>
!
!    AxiSEM is free software: you can redistribute it and/or modify
!    it under the terms of the GNU General Public License as published by
!    the Free Software Foundation, either version 3 of the License, or
!    (at your option) any later version.
!
!    AxiSEM is distributed in the hope that it will be useful,
!    but WITHOUT ANY WARRANTY; without even the implied warranty of
!    MERCHANTABILITY or FITNESS FOR A PARTICULAR PURPOSE.  See the
!    GNU General Public License for more details.
!
!    You should have received a copy of the GNU General Public License
!    along with AxiSEM.  If not, see <http://www.gnu.org/licenses/>.
!

module test_bkgrdmodel

  use data_gllmesh
  use data_mesh
  use data_spec
  use data_grid
  use data_diag
  use data_bkgrdmodel
  use global_parameters

  implicit none

  public :: bkgrdmodel_testing, write_VTK_bin_scal_old, write_VTK_bin_scal
  private 

contains

!-----------------------------------------------------------------------------------------
subroutine bkgrdmodel_testing

  use background_models
  
  real(kind=dp), dimension(:,:,:), allocatable   :: h, hmin2
  real(kind=dp), dimension(:,:),   allocatable   :: crit, crit_max
  real(kind=dp), dimension(:),     allocatable   :: hmin, hmax
<<<<<<< HEAD
  integer                                        :: iel, ipol, jpol, ntoobig, ntoosmall
  real(kind=dp)                                  :: s1, z1, s2, z2, h1, h2, r
  real(kind=dp)                                  :: velo, velo_max, theta
=======
  integer               :: iel, ipol, jpol, ntoobig, ntoosmall, j
  real(kind=dp)         :: s1, z1, s2, z2, h1, h2, r, velo, velo_max, theta
>>>>>>> f2c0c132
  
  ! vtk
  real(kind=sp), dimension(:,:), allocatable     :: mesh2
  real(kind=sp), dimension(:),   allocatable     :: vp1, vs1, h_real, rho1
  real(kind=sp), dimension(:),   allocatable     :: Qmu, Qka
  real(kind=sp), dimension(:),   allocatable     :: eltype_vtk
  real(kind=sp), dimension(:),   allocatable     :: x, y, z
  character(len=200)                             :: fname
  integer                                        :: npts_vtk, ct

  allocate(crit(0:npol,0:npol))
  crit(:,:) = 0.d0 
  
  allocate(crit_max(0:npol,0:npol))
  crit_max(:,:) = 0.d0
  
  allocate(h(0:npol,0:npol,neltot))
  h(0:npol,0:npol,neltot) = 0.d0
  
  allocate(hmin2(0:npol,0:npol,neltot))
  hmin2(:,:,:) = 0.d0
  
  allocate(hmin(neltot), hmax(neltot))
  hmin(:) = 0.d0
  hmax(:) = 0.d0
  
  allocate(h_real(neltot))
  allocate(eltype_vtk(neltot))

  ntoobig = 0
  ntoosmall = 0

  ! vtk preparations
  if (dump_mesh_vtk) then
      npts_vtk = neltot * 4
      allocate(mesh2(neltot,2))
      allocate(vp1(npts_vtk), vs1(npts_vtk), rho1(npts_vtk))
      allocate(x(npts_vtk), y(npts_vtk), z(npts_vtk))
      
      z = 0.d0

      if (model_is_anelastic(bkgrdmodel)) then
         allocate(Qmu(npts_vtk), Qka(npts_vtk))
      endif
  endif
  
  if (dump_mesh_info_screen) write(6,*) ''
  
  ! find smallest/largest grid spacing
  !$omp parallel shared(hmin2, h, npol, router, hmax, hmin, x, y, z, vp1, vs1, rho1, &
  !$omp                 Qmu, Qka, mesh2, bkgrdmodel, rho, period) & 
  !$omp          private(s1, z1, r, h1, s2, z2, h2, iel, jpol, ipol, velo, velo_max,  &
  !$omp                  crit, crit_max, theta, ct) 
  !$omp do 
  do iel = 1, neltot
  
     do jpol = 0, npol-1
        do ipol = 0,npol-1
           s1 = sgll(ipol,jpol,iel)
           z1 = zgll(ipol,jpol,iel) 
           s2 = sgll(ipol+1,jpol,iel)
           z2 = zgll(ipol+1,jpol,iel)
           
           h1 = dsqrt((s2 - s1)**2 + (z2 - z1)**2)
  
           s2 = sgll(ipol, jpol+1, iel)
           z2 = zgll(ipol, jpol+1, iel)
  
           h2 = dsqrt((s2 - s1)**2 + (z2 - z1)**2)
           hmin2(ipol,jpol,iel) = min(h1, h2)
           hmin2(ipol,jpol,iel) = router * hmin2(ipol,jpol,iel)  
           h(ipol,jpol,iel) = max(h1, h2)
           h(ipol,jpol,iel) = router * h(ipol,jpol,iel)  
        end do
     end do
  
     ! check on element edges
     ipol = npol
     do jpol = 0, npol -1 
        h(ipol,jpol,iel) = h(ipol-1,jpol,iel)
        hmin2(ipol,jpol,iel) = hmin2(ipol-1,jpol,iel)
     end do
  
     jpol = npol
     do ipol = 0, npol-1
        h(ipol,jpol,iel) = h(ipol,jpol-1,iel)
        hmin2(ipol,jpol,iel) = hmin2(ipol,jpol-1,iel)
     end do

     h(npol,npol,iel) = h(npol-1,npol,iel)
     hmin2(npol,npol,iel) = hmin2(npol-1,npol,iel)
     hmin(iel) = minval(hmin2(:,:,iel))
     hmax(iel) = maxval(h(:,:,iel))
  
  end do ! elements
  !$omp single

  write(6,*)'calculate GLL spacing...'
  
  ! global min/max spacing
  hmin_glob = minval(hmin)
  hmax_glob = maxval(hmax)
  
  ! min. distance in global domain, e.g. to find identical points on boundaries
  min_distance_dim = hmin_glob * 0.1d0
  min_distance_nondim = hmin_glob * 0.1d0 / router
  
  if (dump_mesh_info_screen) then  
     write(6,*) 'Minimal spacing in global domain [m]: ',hmin_glob
     write(6,*) 'Maximal spacing in global domain [m]: ',hmax_glob
     write(6,*) 'Minimal distances in global domain [m]: ', &
          min_distance_dim
     write(6,*) 'Minimal distances in global domain [non-dim]: ', &
          min_distance_nondim; call flush(6)
  end if

  if (dump_mesh_info_files) then 
     open(unit=61, file=diagpath(1:lfdiag)//'/gridspacing_toolarge_small.dat')
  end if
  
  open(unit=62, file=diagpath(1:lfdiag)//'/radial_velocity.dat')  

  ! initialize dt with crazy value and search for minimum in this loop
  dt = 1e10
  
  write(6,*) 'starting big loop....'
  !$omp end single 
  !$omp do 
  do iel = 1, neltot
     do jpol = 0, npol
        do ipol = 0,npol
           s1 = sgll(ipol,jpol,iel)
           z1 = zgll(ipol,jpol,iel) 
  
           r = dsqrt(s1**2 + z1**2)

           r = dint(r*1.d10) * 1.d-10
           
           if ( solid_domain(region(iel))) then 
              velo = velocity(r*router, 'v_s', region(iel), bkgrdmodel, lfbkgrdmodel)
              velo_max = velocity(r*router,'v_p', region(iel), bkgrdmodel, lfbkgrdmodel)
           else
              velo = velocity(r*router, 'v_p', region(iel), bkgrdmodel, lfbkgrdmodel)
              ! to avoid calling velocity twice in fluid domain:
              velo_max = velo
           endif
           
           if (s1<1.d-5 .and. z1>=0.d0) then 
              if (bkgrdmodel /= 'external') then 
                 write(62,*) r*router, velo
              endif
           endif
  
           crit(ipol,jpol) = h(ipol,jpol,iel) / (velo * period) * dble(npol)
           crit_max(ipol,jpol) = hmin2(ipol,jpol,iel) / ( velo_max )
  
           theta = datan(dble(s1 / (z1 + 1.d-30)))
           if ( 0.d0 > theta ) theta = pi + theta
           if (theta == 0.d0 .and. z1 < 0.d0) theta = pi
        end do
     end do
  
     hmax(iel) = maxval(crit(:,:)) * period / dble(npol)
     hmin(iel) = minval(crit_max(:,:))
  
     s1 = sgll(npol/2,npol/2,iel)
     z1 = zgll(npol/2,npol/2,iel)
  
     ! check if grid spacing is within (numerically) allowable limits
     if (hmax(iel) > period / (pts_wavelngth * dble(npol))) then
        if (dump_mesh_info_files) then 
           write(61,*) 'WARNING +: grid spacing TOO LARGE in element', iel
           write(61,*) 'WARNING +: r,theta [km,deg]:', dsqrt(s1**2+z1**2)*router*1e-3, &
                datan(s1/z1)*180.d0/pi
           write(61,*) 'WARNING +: max. allowed h/vs [s]:', period/(pts_wavelngth*npol)
           write(61,*) 'WARNING +: actual h/vs [s] here :', hmax(iel)
           write(61,*); call flush(61)
        endif
        ntoobig = ntoobig + 1
        ! should add a stop here after complete debugging....    
        ! @TODO
        ! MvD: this test fails for many elements at the moment (11/2012)
     endif
  
     ! avoid concurrent write access to dt in case of omp
     !$omp atomic
<<<<<<< HEAD
     dt = min(dt, real(courant * hmin(iel), kind=dp))
=======
     dt = min(dt, courant * hmin(iel))
>>>>>>> f2c0c132

     ! multiplication by .9999 to avoid floting point precision issues
     if (hmin(iel) < (dt / courant) * .9999) then
        if (dump_mesh_info_files) then 
           write(61,*) 'WARNING -: grid spacing TOO SMALL in element', iel
           write(61,*) 'WARNING -: r,theta [km,deg]:', dsqrt(s1**2+z1**2)*router*1e-3, &
                datan(s1/z1)*180.d0/pi
           write(61,*) 'WARNING -: max. allowed h/vp [s]:', dt/courant
           write(61,*) 'WARNING -: actual h/vp [s] here :', hmin(iel)
           write(61,*); call flush(61)
        endif
        ntoosmall = ntoosmall + 1
        ! should add a stop here after complete debugging....    
        ! @TODO
        ! MvD: this test fails for many elements at the moment (11/2012)
        !      - might be connected to #59
     endif
  
     ! save into vtk====================================
     if (dump_mesh_vtk) then
        ct = (iel-1) * 4 
        x(ct+1) = sgll(0,0,iel)
        x(ct+2) = sgll(npol,0,iel)
        x(ct+3) = sgll(npol,npol,iel)
        x(ct+4) = sgll(0,npol,iel)
        y(ct+1) = zgll(0,0,iel)
        y(ct+2) = zgll(npol,0,iel)
        y(ct+3) = zgll(npol,npol,iel)
        y(ct+4) = zgll(0,npol,iel)
  
        r = sqrt( (x(ct+1))**2 + (y(ct+1))**2 )
        vp1(ct+1) = velocity(r*router, 'v_p', region(iel), bkgrdmodel, lfbkgrdmodel)
        vs1(ct+1) = velocity(r*router, 'v_s', region(iel), bkgrdmodel, lfbkgrdmodel) 
        rho1(ct+1) = velocity(r*router, 'rho', region(iel), bkgrdmodel, lfbkgrdmodel)    
        
        if (model_is_anelastic(bkgrdmodel)) then
             Qmu(ct+1) = velocity(r*router, 'Qmu', region(iel), bkgrdmodel, lfbkgrdmodel)
             Qka(ct+1) = velocity(r*router, 'Qka', region(iel), bkgrdmodel, lfbkgrdmodel) 
        endif

        r = sqrt( (x(ct+2))**2 + (y(ct+2))**2 )
        vp1(ct+2) = velocity(r*router, 'v_p', region(iel), bkgrdmodel, lfbkgrdmodel)
        vs1(ct+2) = velocity(r*router, 'v_s', region(iel), bkgrdmodel, lfbkgrdmodel) 
        rho1(ct+2) = velocity(r*router, 'rho', region(iel), bkgrdmodel, lfbkgrdmodel)
        
        if (model_is_anelastic(bkgrdmodel)) then
             Qmu(ct+2) = velocity(r*router, 'Qmu', region(iel), bkgrdmodel, lfbkgrdmodel)
             Qka(ct+2) = velocity(r*router, 'Qka', region(iel), bkgrdmodel, lfbkgrdmodel) 
        endif

        r = sqrt( (x(ct+3))**2 + (y(ct+3))**2 )
        vp1(ct+3) = velocity(r*router, 'v_p', region(iel), bkgrdmodel, lfbkgrdmodel)
        vs1(ct+3) = velocity(r*router, 'v_s', region(iel), bkgrdmodel, lfbkgrdmodel)
        rho1(ct+3) = velocity(r*router, 'rho', region(iel), bkgrdmodel, lfbkgrdmodel)    
        
        if (model_is_anelastic(bkgrdmodel)) then
             Qmu(ct+3) = velocity(r*router, 'Qmu', region(iel), bkgrdmodel, lfbkgrdmodel)
             Qka(ct+3) = velocity(r*router, 'Qka', region(iel), bkgrdmodel, lfbkgrdmodel) 
        endif

        r = sqrt( (x(ct+4))**2 + (y(ct+4))**2 )
        vp1(ct+4) = velocity(r*router, 'v_p', region(iel), bkgrdmodel, lfbkgrdmodel)
        vs1(ct+4) = velocity(r*router, 'v_s', region(iel), bkgrdmodel, lfbkgrdmodel)
        rho1(ct+4) = velocity(r*router, 'rho', region(iel), bkgrdmodel, lfbkgrdmodel)
        
        if (model_is_anelastic(bkgrdmodel)) then
             Qmu(ct+4) = velocity(r*router, 'Qmu', region(iel), bkgrdmodel, lfbkgrdmodel)
             Qka(ct+4) = velocity(r*router, 'Qka', region(iel), bkgrdmodel, lfbkgrdmodel) 
        endif

  
        mesh2(iel,1) = real(s1)
        mesh2(iel,2) = real(z1)
     endif

  
  end do ! iel
  !$omp end do 
  !$omp end parallel

  if (dump_mesh_vtk) then
    write(6,*) 'minmax vp:', minval(vp1), maxval(vp1)
  
    fname = trim(diagpath)//'/mesh_vp'
    call write_VTK_bin_scal(x, y, z, vp1, npts_vtk/4, fname)
    deallocate(vp1)
    
    write(6,*) 'minmax vs:', minval(vs1), maxval(vs1)
  
    fname = trim(diagpath)//'/mesh_vs'
    call write_VTK_bin_scal(x, y, z, vs1, npts_vtk/4, fname)
    deallocate(vs1)
    
    write(6,*) 'minmax rho:', minval(rho1), maxval(rho1)
  
    fname = trim(diagpath)//'/mesh_rho'
    call write_VTK_bin_scal(x, y, z, rho1, npts_vtk/4, fname)
    deallocate(rho1)
  endif
           
  
  if (dump_mesh_vtk) then
    eltype_vtk(iel) = -2
    do iel = 1, neltot
       if (eltypeg(iel) == 'curved') then
          eltype_vtk(iel) = 0
       elseif (eltypeg(iel) == 'linear') then
          eltype_vtk(iel) = 1
       elseif (eltypeg(iel) == 'semino') then
          eltype_vtk(iel) = 2
       elseif (eltypeg(iel) == 'semiso') then
          eltype_vtk(iel) = 3
       else
          eltype_vtk(iel) = -1
       endif
    enddo
    fname = trim(diagpath)//'/mesh_eltype'
    call write_VTK_bin_scal_old(eltype_vtk, mesh2, neltot, fname)
  endif
  
  if (dump_mesh_vtk) then
    fname = trim(diagpath)//'/mesh_hmax'
    call write_VTK_bin_scal_old(h_real, mesh2, neltot, fname)
  endif
  

  h_real = real(hmax / (period / (pts_wavelngth * real(npol))))
  write(6,*) 'minmax hmax:', minval(h_real), maxval(h_real)
  
  if (dump_mesh_vtk) then
    fname = trim(diagpath)//'/mesh_hmax'
    call write_VTK_bin_scal_old(h_real, mesh2, neltot, fname)
  endif
  
  h_real = real(hmin / (dt / courant))
  write(6,*) 'minmax hmin:', minval(h_real), maxval(h_real)
  if (dump_mesh_vtk) then
    fname = trim(diagpath)//'/mesh_hmin'
    call write_VTK_bin_scal_old(h_real, mesh2, neltot, fname)
  endif
  
  h_real = real(period / hmax)
  write(6,*) 'minmax pts wavelngth:', minval(h_real), maxval(h_real)
  if (dump_mesh_vtk) then
    fname = trim(diagpath)//'/mesh_pts_wavelength'
    call write_VTK_bin_scal_old(h_real, mesh2, neltot, fname)
  endif
  
  h_real = real(dt / hmin)
  write(6,*) 'minmax courant:',minval(h_real),maxval(h_real)
  if (dump_mesh_vtk) then
    fname=trim(diagpath)//'/mesh_courant'
    call write_VTK_bin_scal_old(h_real,mesh2,neltot,fname)
  endif
  
  h_real = real(courant * hmin)
  write(6,*) 'minmax dt:', minval(h_real), maxval(h_real)
  if (dump_mesh_vtk) then
    fname = trim(diagpath)//'/mesh_dt'
    call write_VTK_bin_scal_old(h_real, mesh2, neltot, fname)
  endif
  
  h_real = real(pts_wavelngth * real(npol) * hmax)
  write(6,*)'minmax period:', minval(h_real), maxval(h_real)
  if (dump_mesh_vtk) then
    fname = trim(diagpath)//'/mesh_period'
    call write_VTK_bin_scal_old(h_real, mesh2, neltot, fname)
  endif
    
  if (dump_mesh_vtk) then
    if (model_is_anelastic(bkgrdmodel)) then
       fname = trim(diagpath)//'/mesh_Qmu'
       call write_VTK_bin_scal(x, y, z, Qmu, npts_vtk/4, fname)
    endif
    
    if (model_is_anelastic(bkgrdmodel)) then
       fname = trim(diagpath)//'/mesh_Qka'
       call write_VTK_bin_scal(x, y, z, Qka, npts_vtk/4, fname)
    endif
  
    deallocate(x, y, z)
    deallocate(mesh2, h_real)

    if (allocated(Qka)) deallocate(Qka)
    if (allocated(Qmu)) deallocate(Qmu)
  end if

  char_time_max = maxval(hmax)
  char_time_max_globel = maxloc(hmax,1)
  r=dsqrt((sgll(npol/2,npol/2, maxloc(hmax,1)))**2 + &
         (zgll(npol/2,npol/2, maxloc(hmax,1)))**2 )
  char_time_max_rad = r
  char_time_max_theta = dasin(sgll(npol/2,npol/2,maxloc(hmax,1))/r)*180.d0/pi
  write(6,*)'char max:', char_time_max_rad, char_time_max_theta, char_time_max
  
  char_time_min = maxval(hmin)
  char_time_min_globel = maxloc(hmin,1)
  r = dsqrt(sgll(npol/2,npol/2,maxloc(hmin,1))**2 + &
         zgll(npol/2,npol/2,maxloc(hmin,1))**2)
  char_time_min_rad = r
  char_time_min_theta = dasin(sgll(npol/2,npol/2,maxloc(hmin,1))/r)*180.d0/pi
  write(6,*)'char min:', char_time_min_rad, char_time_min_theta, char_time_min
  
  if (dump_mesh_info_screen) then 
     write(6,*)
     write(6,*) 'Characteristic min/max lead times (ratio h/v):'
     write(6,*) 'Max value[sec]/el number    :  ',char_time_max, char_time_max_globel
     write(6,*) 'Max location r[km],theta[deg]: ',char_time_max_rad*router/1000., &
                                                  char_time_max_theta
     write(6,*) 'Min value[sec]/el number     : ',char_time_min, char_time_min_globel
     write(6,*) 'Min location r[km],theta[deg]: ',char_time_min_rad*router/1000., &
                                                 char_time_min_theta
     call flush(6)
  end if
  
  if (dump_mesh_info_screen) then 
     if (ntoobig > 0) then 
        write(6,*)
        write(6,*)'**********************************************************'
        write(6,*)'SERIOUS WARNING:',ntoobig,'elements are too LARGE!'
        write(6,*)'                 ...up to', &
                  (maxval(hmax)/(period/(pts_wavelngth*dble(npol)))-1.d0)*100.d0, 'percent!'
        write(6,*)'                 ...percent of total elements:',100.d0* &
                                       dble(ntoobig)/dble(neltot)
     
        write(6,*)'**********************************************************'
        call flush(6)
     endif
  
     if (ntoosmall > 0) then
        write(6,*)
        write(6,*)'**********************************************************'
        write(6,*)'SERIOUS WARNING:',ntoosmall,'elements are too SMALL!'
        write(6,*)'                  ...up to', &
                  ((dt/courant)/minval(hmin)-1.d0)*100.d0,'percent!'
        write(6,*)'                 ...percent of total elements:',100.d0* &
                                       dble(ntoosmall)/dble(neltot)
        write(6,*)'**********************************************************'
        call flush(6)
     endif
  end if
  
  if (dump_mesh_info_files) then 
     if (ntoobig >0) then 
        write(61,*)'**********************************************************'
        write(61,*)'SERIOUS WARNING:',ntoobig,'elements are too LARGE!'
        write(61,*)'                 ...up to', &
                   (maxval(hmax)/(period/(pts_wavelngth*dble(npol)))-1.d0)*100.d0, &
                   'percent!'
        write(61,*)'                 ...percent of total elements:',100.d0* &
                                      dble(ntoobig)/dble(neltot)
        write(61,*)'**********************************************************'
     endif
  
     if (ntoosmall >0) then
        write(61,*)'**********************************************************'
        write(61,*)'SERIOUS WARNING:',ntoosmall,'elements are too SMALL!'
        write(61,*)'                  ...up to', &
                ((dt/courant)/minval(hmin)-1.d0)*100.d0,'percent!'
        write(61,*)'                 ...percent of total elements:',100.d0* &
                                        dble(ntoosmall)/dble(neltot)
        write(61,*)'**********************************************************'
     endif
  
     close(61)
  end if
  close(62)
  deallocate(h, hmin2, crit, crit_max, hmin, hmax)

end subroutine bkgrdmodel_testing 
!-----------------------------------------------------------------------------------------

!-----------------------------------------------------------------------------------------
subroutine write_VTK_bin_scal_old(u2,mesh,rows,filename)

  implicit none
  integer, intent(in)                            :: rows
  real(kind=sp), dimension(1:rows), intent(in)   :: u2
  real(kind=sp), dimension(1:rows)               :: u1
  real(kind=sp), dimension(1:rows,2), intent(in) :: mesh
  integer, dimension(:),allocatable              :: cell
  integer, dimension(:),allocatable              :: cell_type
  character (len=55)                             :: filename
  character (len=50)                             :: ss
  integer                                        :: i
 
  !points structure
  allocate(cell(rows*2),cell_type(rows))

  do i=2,rows*2,2
   cell(i-1) = 1
   cell(i) = (i/2)-1
  enddo
  do i=1,rows
   cell_type(i) = 1
  enddo
  
  u1=real(u2)
  do i=1,rows
      if (abs(u1(i))<1.e-25) u1(i)=0.0
  enddo
  
  write(6,*)'computing vtk file ',trim(filename),' ...'

#if defined(__GFORTRAN__)
  open(110,file=trim(filename)//'.vtk',access='stream',status='replace',&
           convert='big_endian', form='unformatted')
#elif defined(__INTEL_COMPILER)
  open(110,file=trim(filename)//'.vtk',access='stream',status='replace',&
           convert='big_endian', form='unformatted')
#else
  open(110,file=trim(filename)//'.vtk',access='stream',status='replace',&
           form='unformatted')
#endif
  
  write(110) '# vtk DataFile Version 4.0'//char(10)
  write(110) 'mittico'//char(10)
  write(110) 'BINARY'//char(10)
  write(110) 'DATASET UNSTRUCTURED_GRID'//char(10)
  write(ss,fmt='(A6,I10,A5)') 'POINTS',rows,'float'
  write(110) ss//char(10)
  
  !points
  do i=1,rows
  write(110) mesh(i,1),mesh(i,2),0.0
  enddo
  write(110) char(10)
  
  !cell topology
  write(ss,fmt='(A5,2I10)') 'CELLS',rows,rows*2
  write(110) char(10)//ss//char(10)
  write(110) cell
  write(110) char(10)
  
  !cell type
  write(ss,fmt='(A10,2I10)') 'CELL_TYPES',rows
  write(110) char(10)//ss//char(10)
  write(110) cell_type
  write(110) char(10)
  
  !data
  write(ss,fmt='(A10,I10)') 'CELL_DATA',rows
  write(110) char(10)//ss//char(10)
  write(110) 'SCALARS '//trim(filename)//' float 1'//char(10)
  write(110) 'LOOKUP_TABLE default'//char(10) !color table?
  write(110) real(u1)
  close(110)
  write(6,*)'...saved ',trim(filename)//'.vtk'
end subroutine write_VTK_bin_scal_old
!-----------------------------------------------------------------------------------------

!-----------------------------------------------------------------------------------------
subroutine write_VTK_bin_scal(x,y,z,u1,elems,filename)
  implicit none
  integer                                         :: i, t, elems
  real(kind=sp), dimension(1:elems*4), intent(in) :: x, y, z, u1
  integer, dimension(:),allocatable               :: cell
  integer, dimension(:),allocatable               :: cell_type

  character (len=55) :: filename
  character (len=50) :: ss
  
  !points structure
  allocate(cell(elems*5),cell_type(elems))
  do i=5,elems*5,5
     cell(i-4)=4
  enddo
  t=0
  
  do i=5,elems*5,5
    t=t+4
    cell(i-3)=t-4;
    cell(i-2)=t-3;
    cell(i-1)=t-2;
    cell(i)=t-1;
  enddo
  
  cell_type=9

#if defined(__GFORTRAN__)
  open(110,file=trim(filename)//'.vtk',access='stream',status='replace', &
           convert='big_endian', form='unformatted')
#elif defined(__INTEL_COMPILER)
  open(110,file=trim(filename)//'.vtk',access='stream',status='replace', &
           convert='big_endian', form='unformatted')
#else
  open(110,file=trim(filename)//'.vtk',access='stream',status='replace', &
           form='unformatted')
#endif

  write(110) '# vtk DataFile Version 4.0'//char(10)
  write(110) 'mittico'//char(10)
  write(110) 'BINARY'//char(10)
  write(110) 'DATASET UNSTRUCTURED_GRID'//char(10)
  write(ss,fmt='(A6,I10,A5)') 'POINTS',elems*4,'float'
  write(110) ss//char(10)
  
  !points
  write(110) (x(i),y(i),z(i),i=1,elems*4)
  write(110) char(10)
  
  !cell topology
  write(ss,fmt='(A5,2I10)') 'CELLS',elems,elems*5
  write(110) char(10)//ss//char(10)
  write(110) cell
  write(110) char(10)
  
  !cell type
  write(ss,fmt='(A10,2I10)') 'CELL_TYPES',elems
  write(110) char(10)//ss//char(10)
  write(110) cell_type
  write(110) char(10)
  
  !data
  write(ss,fmt='(A10,I10)') 'POINT_DATA',elems*4
  write(110) char(10)//ss//char(10)
  write(110) 'SCALARS '//trim(filename)//' float 1'//char(10)
  write(110) 'LOOKUP_TABLE default'//char(10) !color table?
  write(110) u1
  close(110)
  write(6,*)'...saved ',trim(filename)//'.vtk'
end subroutine write_VTK_bin_scal
!-----------------------------------------------------------------------------------------

!!-----------------------------------------------------------------------------------------
!subroutine arbitr_sub_solar_arr(s, z, v_p, v_s, rho, bkgrdmodel2)
!!
!! file-based, step-wise model in terms of domains separated by disconts.
!! format:
!! ndisc
!! r vp vs rho
!! ...
!
!  use background_models, only: interp_vel
!  
!  real(kind=dp)   , intent(in)    :: s(0:npol,0:npol,1:neltot), z(0:npol,0:npol,1:neltot)
!  character(len=100), intent(in)  :: bkgrdmodel2
!  real(kind=dp)   , dimension(:,:,:), intent(out) :: rho(0:npol,0:npol,1:neltot)
!  real(kind=dp)   , dimension(:,:,:), intent(out) :: v_s(0:npol,0:npol,1:neltot)
!  real(kind=dp)   , dimension(:,:,:), intent(out) :: v_p(0:npol,0:npol,1:neltot)
!  real(kind=dp)   , allocatable, dimension(:)     :: disconttmp, rhotmp, vstmp, vptmp
!  integer             :: ndisctmp, i, ndisctmp2, ind(2), ipol, jpol, iel
!  logical             :: bkgrdmodelfile_exists
!  real(kind=dp)       :: w(2), wsum, r0
!  
!  ! Does the file bkgrdmodel".bm" exist?
!  !inquire(file=bkgrdmodel2(1:index(bkgrdmodel2,' ')-1)//'.bm', &
!  !        exist=bkgrdmodelfile_exists)
!  !if (bkgrdmodelfile_exists) then
!  !   open(unit=77,file=bkgrdmodel2(1:index(bkgrdmodel2,' ')-1)//'.bm')
!  !   read(77,*)ndisctmp
!  !   allocate(disconttmp(1:ndisctmp))
!  !   allocate(vptmp(1:ndisctmp),vstmp(1:ndisctmp),rhotmp(1:ndisctmp))
!  !   do i=1, ndisctmp
!  !      read(77,*)disconttmp(i),rhotmp(i),vptmp(i),vstmp(i)
!  !   enddo
!  !   close(77)
!
!  allocate(disconttmp(nlayer))
!  allocate(vptmp(nlayer))
!  allocate(vstmp(nlayer))
!  allocate(rhotmp(nlayer))
!  ndisctmp   = nlayer
!  disconttmp = radius_layer
!  vptmp      = vp_layer
!  vstmp      = vs_layer
!  rhotmp     = rho_layer
!
!     do iel=1,neltot
!        do jpol=0,npol
!           do ipol=0,npol
!              r0 = dsqrt(s(ipol,jpol,iel)**2 +z(ipol,jpol,iel)**2 )
!              call interp_vel(r0,disconttmp(1:ndisctmp),ndisctmp,ind,w,wsum)
!              rho(ipol,jpol,iel)=sum(w*rhotmp(ind))*wsum
!              v_p(ipol,jpol,iel)=(w(1)*vptmp(ind(1))+w(2)*vptmp(ind(2)))*wsum
!              v_s(ipol,jpol,iel)=sum(w*vstmp(ind))*wsum
!           enddo
!        enddo
!     enddo
!  !   deallocate(disconttmp,vstmp,vptmp,rhotmp)
!  !else 
!  !   write(6,*)'Background model file', &
!  !        bkgrdmodel2(1:index(bkgrdmodel2,' ')-1)//'.bm','does not exist!!!'
!  !   stop
!  !endif
!
!end subroutine arbitr_sub_solar_arr
!!-----------------------------------------------------------------------------------------

!!-----------------------------------------------------------------------------------------
!subroutine interp_vel(r0, r, n, ind, w, wsum)
!
!  implicit none
!  integer, intent(in)           :: n
!  real(kind=dp)   , intent(in)  :: r0, r(1:n)
!  integer, intent(out)          :: ind(2)
!  real(kind=dp)   , intent(out) :: w(2),wsum
!  integer                       :: i, p
!  real(kind=dp)                 :: dr1, dr2
!  
!  p = 1
!
!  i = minloc(dabs(r-r0),1)
!  print '(F10.1)', r
!  print *, 'r0=',r0, ', i=', i
!
!  if (r0>0.d0) then
!     if ((r(i)-r0)/r0> 1.d-8) then ! closest discont. at larger radius
!        ind(1)=i
!        ind(2)=i+1
!        dr1=r(ind(1))-r0
!        dr2=r0-r(ind(2))
!     elseif ((r0-r(i))/r0> 1.d-8) then  ! closest discont. at smaller radius
!        if (r0>maxval(r)) then ! for round-off errors where mesh is above surface
!           ind(1)=i
!           ind(2)=i
!           dr1=1.d0
!           dr2=1.d0
!        else
!           ind(1)=i-1
!           ind(2)=i
!           dr1=r(ind(1))-r0
!           dr2=r0-r(ind(2))
!         endif
!     elseif (dabs((r(i)-r0)/r0)< 1.d-8) then ! closest discont identical
!        ind(1)=i
!        ind(2)=i
!        dr1=1.d0
!        dr2=1.d0
!     else
!        write(6,*)'problem with round-off errors in interpolating......'
!        write(6,*)'r0,r(i),i',r0,r(i),abs((r(i)-r0)/r0),i
!        stop
!     endif
!  else !r0=0
!     if (r(i)==0.d0) then ! center of the sun
!        ind(1)=i
!        ind(2)=i
!        dr1=1.d0
!        dr2=1.d0
!     else
!        ind(1)=i
!        ind(2)=i+1
!        dr1=r(ind(1))-r0
!        dr2=r0-r(ind(2))        
!     endif
!  endif
!
!  ! inverse distance weighting
!  w(1)=(dr1)**(-p)
!  w(2)=(dr2)**(-p)
!  wsum=1.d0/sum(w)
!
!end subroutine interp_vel
!!-----------------------------------------------------------------------------------------

end module test_bkgrdmodel<|MERGE_RESOLUTION|>--- conflicted
+++ resolved
@@ -44,14 +44,9 @@
   real(kind=dp), dimension(:,:,:), allocatable   :: h, hmin2
   real(kind=dp), dimension(:,:),   allocatable   :: crit, crit_max
   real(kind=dp), dimension(:),     allocatable   :: hmin, hmax
-<<<<<<< HEAD
   integer                                        :: iel, ipol, jpol, ntoobig, ntoosmall
   real(kind=dp)                                  :: s1, z1, s2, z2, h1, h2, r
   real(kind=dp)                                  :: velo, velo_max, theta
-=======
-  integer               :: iel, ipol, jpol, ntoobig, ntoosmall, j
-  real(kind=dp)         :: s1, z1, s2, z2, h1, h2, r, velo, velo_max, theta
->>>>>>> f2c0c132
   
   ! vtk
   real(kind=sp), dimension(:,:), allocatable     :: mesh2
@@ -83,7 +78,7 @@
 
   ntoobig = 0
   ntoosmall = 0
-
+ 
   ! vtk preparations
   if (dump_mesh_vtk) then
       npts_vtk = neltot * 4
@@ -238,11 +233,7 @@
   
      ! avoid concurrent write access to dt in case of omp
      !$omp atomic
-<<<<<<< HEAD
      dt = min(dt, real(courant * hmin(iel), kind=dp))
-=======
-     dt = min(dt, courant * hmin(iel))
->>>>>>> f2c0c132
 
      ! multiplication by .9999 to avoid floting point precision issues
      if (hmin(iel) < (dt / courant) * .9999) then
@@ -667,136 +658,4 @@
 end subroutine write_VTK_bin_scal
 !-----------------------------------------------------------------------------------------
 
-!!-----------------------------------------------------------------------------------------
-!subroutine arbitr_sub_solar_arr(s, z, v_p, v_s, rho, bkgrdmodel2)
-!!
-!! file-based, step-wise model in terms of domains separated by disconts.
-!! format:
-!! ndisc
-!! r vp vs rho
-!! ...
-!
-!  use background_models, only: interp_vel
-!  
-!  real(kind=dp)   , intent(in)    :: s(0:npol,0:npol,1:neltot), z(0:npol,0:npol,1:neltot)
-!  character(len=100), intent(in)  :: bkgrdmodel2
-!  real(kind=dp)   , dimension(:,:,:), intent(out) :: rho(0:npol,0:npol,1:neltot)
-!  real(kind=dp)   , dimension(:,:,:), intent(out) :: v_s(0:npol,0:npol,1:neltot)
-!  real(kind=dp)   , dimension(:,:,:), intent(out) :: v_p(0:npol,0:npol,1:neltot)
-!  real(kind=dp)   , allocatable, dimension(:)     :: disconttmp, rhotmp, vstmp, vptmp
-!  integer             :: ndisctmp, i, ndisctmp2, ind(2), ipol, jpol, iel
-!  logical             :: bkgrdmodelfile_exists
-!  real(kind=dp)       :: w(2), wsum, r0
-!  
-!  ! Does the file bkgrdmodel".bm" exist?
-!  !inquire(file=bkgrdmodel2(1:index(bkgrdmodel2,' ')-1)//'.bm', &
-!  !        exist=bkgrdmodelfile_exists)
-!  !if (bkgrdmodelfile_exists) then
-!  !   open(unit=77,file=bkgrdmodel2(1:index(bkgrdmodel2,' ')-1)//'.bm')
-!  !   read(77,*)ndisctmp
-!  !   allocate(disconttmp(1:ndisctmp))
-!  !   allocate(vptmp(1:ndisctmp),vstmp(1:ndisctmp),rhotmp(1:ndisctmp))
-!  !   do i=1, ndisctmp
-!  !      read(77,*)disconttmp(i),rhotmp(i),vptmp(i),vstmp(i)
-!  !   enddo
-!  !   close(77)
-!
-!  allocate(disconttmp(nlayer))
-!  allocate(vptmp(nlayer))
-!  allocate(vstmp(nlayer))
-!  allocate(rhotmp(nlayer))
-!  ndisctmp   = nlayer
-!  disconttmp = radius_layer
-!  vptmp      = vp_layer
-!  vstmp      = vs_layer
-!  rhotmp     = rho_layer
-!
-!     do iel=1,neltot
-!        do jpol=0,npol
-!           do ipol=0,npol
-!              r0 = dsqrt(s(ipol,jpol,iel)**2 +z(ipol,jpol,iel)**2 )
-!              call interp_vel(r0,disconttmp(1:ndisctmp),ndisctmp,ind,w,wsum)
-!              rho(ipol,jpol,iel)=sum(w*rhotmp(ind))*wsum
-!              v_p(ipol,jpol,iel)=(w(1)*vptmp(ind(1))+w(2)*vptmp(ind(2)))*wsum
-!              v_s(ipol,jpol,iel)=sum(w*vstmp(ind))*wsum
-!           enddo
-!        enddo
-!     enddo
-!  !   deallocate(disconttmp,vstmp,vptmp,rhotmp)
-!  !else 
-!  !   write(6,*)'Background model file', &
-!  !        bkgrdmodel2(1:index(bkgrdmodel2,' ')-1)//'.bm','does not exist!!!'
-!  !   stop
-!  !endif
-!
-!end subroutine arbitr_sub_solar_arr
-!!-----------------------------------------------------------------------------------------
-
-!!-----------------------------------------------------------------------------------------
-!subroutine interp_vel(r0, r, n, ind, w, wsum)
-!
-!  implicit none
-!  integer, intent(in)           :: n
-!  real(kind=dp)   , intent(in)  :: r0, r(1:n)
-!  integer, intent(out)          :: ind(2)
-!  real(kind=dp)   , intent(out) :: w(2),wsum
-!  integer                       :: i, p
-!  real(kind=dp)                 :: dr1, dr2
-!  
-!  p = 1
-!
-!  i = minloc(dabs(r-r0),1)
-!  print '(F10.1)', r
-!  print *, 'r0=',r0, ', i=', i
-!
-!  if (r0>0.d0) then
-!     if ((r(i)-r0)/r0> 1.d-8) then ! closest discont. at larger radius
-!        ind(1)=i
-!        ind(2)=i+1
-!        dr1=r(ind(1))-r0
-!        dr2=r0-r(ind(2))
-!     elseif ((r0-r(i))/r0> 1.d-8) then  ! closest discont. at smaller radius
-!        if (r0>maxval(r)) then ! for round-off errors where mesh is above surface
-!           ind(1)=i
-!           ind(2)=i
-!           dr1=1.d0
-!           dr2=1.d0
-!        else
-!           ind(1)=i-1
-!           ind(2)=i
-!           dr1=r(ind(1))-r0
-!           dr2=r0-r(ind(2))
-!         endif
-!     elseif (dabs((r(i)-r0)/r0)< 1.d-8) then ! closest discont identical
-!        ind(1)=i
-!        ind(2)=i
-!        dr1=1.d0
-!        dr2=1.d0
-!     else
-!        write(6,*)'problem with round-off errors in interpolating......'
-!        write(6,*)'r0,r(i),i',r0,r(i),abs((r(i)-r0)/r0),i
-!        stop
-!     endif
-!  else !r0=0
-!     if (r(i)==0.d0) then ! center of the sun
-!        ind(1)=i
-!        ind(2)=i
-!        dr1=1.d0
-!        dr2=1.d0
-!     else
-!        ind(1)=i
-!        ind(2)=i+1
-!        dr1=r(ind(1))-r0
-!        dr2=r0-r(ind(2))        
-!     endif
-!  endif
-!
-!  ! inverse distance weighting
-!  w(1)=(dr1)**(-p)
-!  w(2)=(dr2)**(-p)
-!  wsum=1.d0/sum(w)
-!
-!end subroutine interp_vel
-!!-----------------------------------------------------------------------------------------
-
 end module test_bkgrdmodel
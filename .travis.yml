language: cpp

os: linux

compiler:
  - cpp

jobs: 
  include:
  - dist: bionic
    env: BUILD='debug'
    name: 'Mesher (Debug)'
    script: ./TESTING/test_mesher.sh;

    # - dist: bionic
    #   env: BUILD='debug'
    #   name: 'Solver, internal model (Debug)'
    #   script: ./TESTING/test_internal.sh;

  - dist: bionic
    env: BUILD='debug'
<<<<<<< HEAD
    name: 'Solver, mixed (Debug)'
    script: ./TESTING/test_debug.sh;
=======
    name: 'Solver, external model (Debug)'
    script: travis_wait ./TESTING/test_external.sh;
>>>>>>> 27c41a56

  - dist: bionic
    env: BUILD='release'
    name: 'Mesher (Release)'
    script: ./TESTING/test_mesher.sh;

  - dist: bionic
    env: BUILD='release'
    name: 'Solver, internal model (Release)'
    script: ./TESTING/test_internal.sh;

  - dist: bionic
    env: BUILD='release'
    name: 'Solver, external model (Release)'
    script: ./TESTING/test_external.sh;

addons:
  apt:
    packages:
      - gfortran 
      - gcc 
      - libopenmpi-dev 
      - libnetcdff-dev 
      - openmpi-bin

before_install:
  - export MINICONDA=$HOME/miniconda
  - export PATH="$MINICONDA/bin:$PATH"
  - export TRAVIS_PYTHON_VERSION=3.8
  - export TEST_DIR=$TRAVIS_BUILD_DIR/TESTING
  - hash -r
  # Install conda only if necessary
  - source "$MINICONDA/etc/profile.d/conda.sh" || { wget https://repo.continuum.io/miniconda/Miniconda3-latest-Linux-x86_64.sh -O miniconda.sh;
     bash miniconda.sh -b -f -p $MINICONDA; }
  - source "$MINICONDA/etc/profile.d/conda.sh"
  - hash -r
  - conda config --set always_yes yes --set changeps1 no
  - conda update -q conda
  # Useful for debugging any issues with conda
  - conda info -a
  - conda config --add channels conda-forge
  # Replace dep1 dep2 ... with your dependencies
  - conda create -q -n test-environment python=$TRAVIS_PYTHON_VERSION click netcdf4 scipy 
  - conda activate test-environment
  - pip install --user cpp-coveralls


install: 
  - ./copytemplates.sh $BUILD
  - make -j 4
  

after_success:
  - coveralls --exclude TESTING --exclude MANUAL --gcov-options '\-lp'

after_failure:
 - tail -n 25 $TRAVIS_BUILD_DIR/runs/*/P?/OUTPUT 
 - cd $TRAVIS_BUILD_DIR/runs/TEST01/PX
 - mpirun -n 4 ./axisem


cache:
  apt: true

  directories:
    #- $HOME/travis
    - $HOME/miniconda<|MERGE_RESOLUTION|>--- conflicted
+++ resolved
@@ -19,13 +19,8 @@
 
   - dist: bionic
     env: BUILD='debug'
-<<<<<<< HEAD
     name: 'Solver, mixed (Debug)'
-    script: ./TESTING/test_debug.sh;
-=======
-    name: 'Solver, external model (Debug)'
-    script: travis_wait ./TESTING/test_external.sh;
->>>>>>> 27c41a56
+    script: travis_wait -n 30 ./TESTING/test_debug.sh;
 
   - dist: bionic
     env: BUILD='release'

--- conflicted
+++ resolved
@@ -9,11 +9,7 @@
 import glob
 
 
-<<<<<<< HEAD
-def create_inparam_mesh(mesh_file, mesh_period, ntheta=0, nrad=1, ncl=1,
-=======
 def create_inparam_mesh(mesh_file, mesh_period, nrad, ncl, ntheta=0,
->>>>>>> 91f469b3
                         max_depth=None, max_colat=None):
     with open('inparam_mesh', 'w') as fid:
         if mesh_file in \
@@ -40,22 +36,14 @@
 
         if max_colat:
             fid.write('LOCAL_MAX_COLAT %f \n' % max_colat)
-<<<<<<< HEAD
         
-        if ntheta==0:
-=======
-
         if ntheta == 0:
->>>>>>> 91f469b3
             fid.write('NTHETA_SLICES %d \n' % 1)
             fid.write('ONLY_SUGGEST_NTHETA TRUE \n')
         else:
             fid.write('NTHETA_SLICES %d \n' % ntheta)
 
 
-<<<<<<< HEAD
-def get_ntheta(mesh_file, mesh_period, ncl, 
-=======
 def progress():
     pct = 0
     print('[---------------------------------------------------]')
@@ -69,7 +57,6 @@
 
 
 def get_ntheta(mesh_file, mesh_period, ncl,
->>>>>>> 91f469b3
                max_depth=None, max_colat=None):
     create_inparam_mesh(mesh_file, mesh_period, ntheta=0, nrad=1,
                         max_depth=max_depth, max_colat=max_colat, ncl=ncl)
@@ -169,222 +156,6 @@
                         help=helptext)
 
     return parser
-
-<<<<<<< HEAD
-parser = define_arguments()
-args = parser.parse_args()
-
-jobname = args.job_name
-base_dir = os.getcwd()
-os.chdir(base_dir)
-# Create rundir
-rundir = os.path.abspath(os.path.join('runs', jobname))
-os.mkdir(rundir)
-
-
-# Create directory for the mesh
-os.chdir(base_dir)
-print('Creating mesh directory')
-meshdir = os.path.abspath(os.path.join(rundir, 'Mesh'))
-os.mkdir(meshdir)
-os.mkdir(os.path.join(meshdir, 'Diags'))
-
-mesh_exe_path = os.path.join(meshdir, 'xmesh')
-shutil.copyfile(src=os.path.join('MESHER', 'xmesh'), 
-                dst=mesh_exe_path)
-st = os.stat(mesh_exe_path)
-os.chmod(mesh_exe_path, st.st_mode | stat.S_IEXEC)
-
-os.chdir(meshdir)
-
-fnam_mesh_file = os.path.split(args.mesh_file)[-1]
-
-shutil.copyfile(src=args.mesh_file,
-                dst=os.path.join(meshdir, fnam_mesh_file))
-if args.ntheta:
-    print('Using %d theta slices' % args.ntheta)
-    ntheta = args.ntheta
-else:
-    ntheta = get_ntheta(fnam_mesh_file, args.mesh_period,
-                        ncl=args.ncl,
-                        max_depth=args.max_depth,
-                        max_colat=args.max_colat)
-    print('  Optimal number of theta slices: %d' % ntheta)
-nrad = args.nrad
-create_inparam_mesh(args.mesh_file, 
-                    args.mesh_period, 
-                    ntheta=ntheta, 
-                    nrad=nrad,
-                    ncl=args.ncl,
-                    max_depth=args.max_depth,
-                    max_colat=args.max_colat)
-         
-ncpu = ntheta * nrad
-print('  Number of cores used:           %d' % ncpu)
-
-batch_mesher_fmt =                                                  \
-        '#!/bin/bash -l \n' +                                       \
-        '#SBATCH --ntasks=1 \n' +                                   \
-        '#SBATCH --ntasks-per-node=1 \n' +                          \
-        '#SBATCH --ntasks-per-core=1 \n' +                          \
-        '#SBATCH --cpus-per-task=1 \n' +                            \
-        '#SBATCH --time=00:30:00 \n' +                              \
-        '#SBATCH --account=%s \n' % args.account +                  \
-        '#SBATCH --mail-type=BEGIN,FAIL \n' +                       \
-        '#SBATCH --mail-user=%s \n' % args.mail_adress +            \
-        '#SBATCH --constraint=mc \n' +                              \
-        '#SBATCH --partition=prepost \n' +                          \
-        '#SBATCH --workdir=%s \n' % meshdir +          	            \
-        'export OMP_NUM_THREADS=8 \n' +                             \
-        'module load slurm \n' +                                    \
-        'echo "The current job ID is $SLURM_JOB_ID" \n' +           \
-        'echo "Running on $SLURM_JOB_NUM_NODES nodes" \n' +         \
-        'echo "Using $SLURM_NTASKS_PER_NODE tasks per node" \n' +   \
-        'echo "A total of $SLURM_NTASKS tasks is used" \n' +        \
-        'echo "using $SLURM_CPUS_PER_TASK omp threads" \n' +        \
-        './xmesh > OUTPUT_MESHER'
-
-path_sbatch_mesher = os.path.join(rundir, 'job_%s_mesh.sh' % (jobname))
-with open(path_sbatch_mesher, 'w') as fid:
-    fid.write(batch_mesher_fmt)
-
-
-inparam_source = {'PX': 
-                    'SOURCE_TYPE thetaforce  \n' + 
-                    'SOURCE_DEPTH %f  \n' +
-                    'SOURCE_LAT 90.0  \n' +
-                    'SOURCE_LON 0.0  \n' +
-                    'SOURCE_AMPLITUDE  1.E20', 
-                  'PZ': 
-                    'SOURCE_TYPE vertforce  \n' +
-                    'SOURCE_DEPTH %f  \n' +
-                    'SOURCE_LAT 90.0  \n' +
-                    'SOURCE_LON 0.0  \n' +
-                    'SOURCE_AMPLITUDE  1.E20'}
-
-path_sbatch_solver = dict()
-
-for part_run in ['PX', 'PZ']:
-    print('Creating solver dir for run %s' % part_run)
-    os.chdir(base_dir)
-
-    # Create directory for the solver (PZ)
-    solverdir = os.path.abspath(os.path.join(rundir, part_run))
-    os.mkdir(solverdir)
-
-    # Copy Solver executable and make it executable
-    solver_exe_path = os.path.join(solverdir, 'axisem')
-    shutil.copyfile(src=os.path.join('SOLVER', 'axisem'), 
-                    dst=solver_exe_path)
-    st = os.stat(solver_exe_path)
-    os.chmod(solver_exe_path, st.st_mode | stat.S_IEXEC)
-
-    # Copy inparam files
-    for file in ['inparam_basic', 'inparam_advanced']:
-        shutil.copyfile(src=file, 
-                        dst=os.path.join(solverdir, file))
-
-    shutil.copyfile(src=args.mesh_file,
-                    dst=os.path.join(solverdir, 'external_model.bm'))
-        
-    with open(os.path.join(solverdir, 'inparam_source'), 'w') as fid:
-        fid.write(inparam_source[part_run] % args.src_depth)
-
-    # Create output directories
-    os.mkdir(os.path.join(solverdir, 'Data'))
-    os.mkdir(os.path.join(solverdir, 'Info'))
-
-    # Create symlink to mesh directory
-    os.symlink(os.path.abspath(meshdir), os.path.join(solverdir, 'Mesh'))
-        
-    batch_solver_fmt = \
-            '#!/bin/bash -l \n' +                                         \
-            '#SBATCH --ntasks=%d \n' % ncpu +                             \
-            '#SBATCH --ntasks-per-node=36 \n' +                           \
-            '#SBATCH --ntasks-per-core=1 \n' +                            \
-            '#SBATCH --cpus-per-task=1 \n' +                              \
-            '#SBATCH --time=%s \n' % hour2hms(args.walltime) +            \
-            '#SBATCH --account=%s \n' % args.account +                    \
-            '#SBATCH --mail-type=FAIL \n' +                               \
-            '#SBATCH --mail-user=%s \n' %args.mail_adress +               \
-            '#SBATCH --constraint=mc \n' +                                \
-            '#SBATCH --partition=normal \n' +                             \
-            '#SBATCH --workdir=%s \n' % os.path.abspath(solverdir) +      \
-            'export OMP_NUM_THREADS=$SLURM_CPUS_PER_TASK \n' +            \
-            'module load slurm \n' +                                      \
-            'echo "The current job ID is $SLURM_JOB_ID" \n' +             \
-            'echo "Running on $SLURM_JOB_NUM_NODES nodes" \n' +           \
-            'echo "Using $SLURM_NTASKS_PER_NODE tasks per node" \n' +     \
-            'echo "A total of $SLURM_NTASKS tasks is used" \n' +          \
-            'echo "using $SLURM_CPUS_PER_TASK omp threads" \n' +          \
-            'srun --ntasks-per-node $SLURM_NTASKS_PER_NODE -n $SLURM_NTASKS ./axisem >& OUTPUT_%s' % part_run
-    
-    path_sbatch_solver[part_run] = os.path.join(rundir, 'job_%s_%s.sh' % (jobname, part_run))
-    with open(path_sbatch_solver[part_run] , 'w') as fid:
-        fid.write(batch_solver_fmt)
-
-
-# Run field_transform (the Instaseis version)
-
-repack_path = os.path.join(base_dir, 'SOLVER', 'UTILS', 'repack_db.py')
-repack_call = repack_path + ' --method transpose ' + '. ' + jobname+'_packed ' + '> OUTPUT_FT'
-
-# This does not really work, since you cannot SSH out from compute nodes
-#if args.transfer_adress:
-#  repack_call += '\n scp -r %s_packed %s' % (jobname, args.transfer_adress)
-
-batch_FT_fmt =                                                      \
-        '#!/bin/bash -l \n' +                                       \
-        '#SBATCH --ntasks=1 \n' +                                   \
-        '#SBATCH --ntasks-per-node=1 \n' +                          \
-        '#SBATCH --ntasks-per-core=1 \n' +                          \
-        '#SBATCH --cpus-per-task=1 \n' +                            \
-        '#SBATCH --time=24:00:00 \n' +                              \
-        '#SBATCH --mem=120GB \n' +                                  \
-        '#SBATCH --account=%s \n' % args.account +                  \
-        '#SBATCH --mail-type=END,FAIL \n' +                         \
-        '#SBATCH --mail-user=%s \n' %args.mail_adress +             \
-        '#SBATCH --constraint=mc \n' +                              \
-        '#SBATCH --partition=normal \n' +                           \
-        '#SBATCH --workdir=%s \n' % rundir +          	            \
-        'export OMP_NUM_THREADS=1 \n' +                             \
-        'module load slurm \n' +                                    \
-        'echo "The current job ID is $SLURM_JOB_ID" \n' +           \
-        'echo "Running on $SLURM_JOB_NUM_NODES nodes" \n' +         \
-        'echo "Using $SLURM_NTASKS_PER_NODE tasks per node" \n' +   \
-        'echo "A total of $SLURM_NTASKS tasks is used" \n' +        \
-        'echo "using $SLURM_CPUS_PER_TASK omp threads" \n' +        \
-        repack_call
-
-
-# Submit the jobs
-
-path_sbatch_FT = os.path.join(rundir, 'job_%s_FT.sh' % (jobname))
-with open(path_sbatch_FT, 'w') as fid:
-        fid.write(batch_FT_fmt)    
-
-res_submit_mesh = sp.check_output('sbatch ' + path_sbatch_mesher, shell=True)
-jobid_mesher = int(res_submit_mesh.split()[3])
-print('Mesher JOBID: ', jobid_mesher)
-
-res_submit_solver = dict()
-jobid_solver = []
-for part_run in ['PX', 'PZ']:
-    res_submit_solver = sp.check_output(
-             'sbatch --dependency=afterok:%d ' % jobid_mesher +
-             path_sbatch_solver[part_run], 
-             shell=True)
-    jobid_solver.append(int(res_submit_solver.split()[3]))
-    print('Solver %s JOBID: ' % part_run, jobid_solver[-1])
-
-
-res_submit_FT = sp.check_output(\
-        'sbatch --dependency=afterok:%d:%d ' % (jobid_solver[0], jobid_solver[1]) +
-         path_sbatch_FT,
-         shell=True)
-jobid_FT = int(res_submit_FT.split()[3])
-print('FT JOBID:     ', jobid_FT)
-=======
 
 if __name__ == "__main__":
     parser = define_arguments()
@@ -632,5 +403,4 @@
                 (jobid_solver[0], jobid_solver[1], path_sbatch_FT),
                 shell=True)
         jobid_FT = int(res_submit_FT.split()[3])
-        print('FT JOBID:     ', jobid_FT)
->>>>>>> 91f469b3
+        print('FT JOBID:     ', jobid_FT)
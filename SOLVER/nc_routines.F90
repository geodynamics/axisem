!
!    Copyright 2013, Tarje Nissen-Meyer, Alexandre Fournier, Martin van Driel
!                    Simon Stähler, Kasra Hosseini, Stefanie Hempel
!
!    This file is part of AxiSEM.
!    It is distributed from the webpage <http://www.axisem.info>
!
!    AxiSEM is free software: you can redistribute it and/or modify
!    it under the terms of the GNU General Public License as published by
!    the Free Software Foundation, either version 3 of the License, or
!    (at your option) any later version.
!
!    AxiSEM is distributed in the hope that it will be useful,
!    but WITHOUT ANY WARRANTY; without even the implied warranty of
!    MERCHANTABILITY or FITNESS FOR A PARTICULAR PURPOSE.  See the
!    GNU General Public License for more details.
!
!    You should have received a copy of the GNU General Public License
!    along with AxiSEM.  If not, see <http://www.gnu.org/licenses/>.
!

!=========================================================================================
!> Contains all the routines for NetCDF handling.
module nc_routines

#ifdef unc
    use netcdf
#endif
    use data_io,    only : verbose, deflate_level, nseismo
    use data_proc,  only : mynum, nproc, lpr
    use global_parameters
    use commun,     only : barrier, comm_elem_number

    implicit none
    save
    private 

    !> Buffer variable for recorder 
    real(sp), allocatable   :: recdumpvar(:,:,:)
    !> Buffer variable for displacement at surface
    real(sp), allocatable   :: surfdumpvar_disp(:,:,:)
    !> Buffer variable for velocity at surface 
    real(sp), allocatable   :: surfdumpvar_velo(:,:,:)
    !> Buffer variable for strain at surface
    real(sp), allocatable   :: surfdumpvar_strain(:,:,:)
    !> Buffer variable for source displacement at surface
    real(sp), allocatable   :: surfdumpvar_srcdisp(:,:,:)

    !> Buffer variable for everything dumped in nc_dump_field_1d
    real(sp), allocatable   :: oneddumpvar(:,:,:)
    real(sp), allocatable   :: scoord1d(:), zcoord1d(:)
    real(sp), allocatable   :: scoord1d_mp(:), zcoord1d_mp(:)
    real(sp), allocatable   :: rho1d(:), mu1d(:), lambda1d(:)
    real(sp), allocatable   :: vp1d(:), vs1d(:)
    
    !> Number of steps before kernel specific stuff is dumped 
    integer             :: dumpstepsnap
    !> Number of GLL points per element 
    integer             :: gllperelem
    !> When is this processor supposed to dump. 
    integer             :: outputplan
    !> How many steps since last dump?
    integer             :: stepstodump
    !> Global variables, so that we do not have to pass data to the C subroutine
    integer             :: isnap_global
    !> dito
    integer             :: ndumps
    !> Will any processor dump at this value of isnap?
    logical,allocatable :: dumpposition(:)
    !> Number of GLL points to plot for this processor
    integer             :: npoints
    !> Number of GLL points to plot for all processors
    integer             :: npoints_global
    !> Mapping of this processors GLL points to the global mesh
    integer             :: npoints_myfirst, npoints_mylast
    integer             :: nelem_myfirst, nelem_mylast
    !> Number of GLL points to plot in solid/fluid domain
    integer             :: npts_sol, npts_flu
    !> Number of GLL points to plot in solid domain for all processors
    integer             :: npts_sol_global
    !> Number of GLL points to plot in fluid domain for all processors
    integer             :: npts_flu_global
    !> Mapping of local solid points to global
    integer             :: npts_sol_myfirst, npts_sol_mylast
    !> Mapping of local fluid points to global
    integer             :: npts_flu_myfirst, npts_flu_mylast

    integer            :: ncid_out, ncid_recout, ncid_snapout, ncid_surfout, ncid_meshout
    integer            :: nc_snap_dimid, nc_proc_dimid, nc_rec_dimid, nc_recproc_dimid
    integer            :: nc_times_dimid, nc_comp_dimid, nc_disp_varid, nc_stf_seis_varid
    integer            :: nc_time_varid, nc_iter_dimid, nc_stf_iter_varid

    integer            :: nc_strcomp_dimid
    integer            :: nc_surfelem_disp_varid, nc_surfelem_velo_varid
    integer            :: nc_surfelem_strain_varid, nc_surfelem_disp_src_varid
    integer            :: nc_mesh_sol_varid, nc_mesh_flu_varid, nc_stf_dump_varid
    integer            :: nc_point_dimid, nc_pt_sol_dimid, nc_pt_flu_dimid
    integer            :: nc_szcoord_dimid
    integer            :: nc_snaptime_varid, nc_elem_dom_varid, nc_surfelem_theta_varid
    integer,allocatable :: nc_field_varid(:)
    character(len=16), allocatable  :: varnamelist(:)
    character(len=12), allocatable  :: nc_varnamelist(:)
    integer             :: nvar = -1

    !! Variables for dumping of wavefields for plotting purposes
    integer             :: nc_snap_disp_varid, nc_coord_dimid
    integer             :: nc_snap_point_varid, nc_snap_grid_varid
    integer             :: nc_snap_pwave_varid, nc_snap_swave_varid
    integer             :: ncid_out_snap
    integer             :: ndim_disp !< 2 for monopole, 3 for rest

    !! Buffer variables to hand over to the dumping thread
    real(kind=sp), allocatable, dimension(:,:,:)  :: copy_oneddumpvar         
    real(kind=sp), allocatable, dimension(:,:,:)  :: copy_surfdumpvar_disp    
    real(kind=sp), allocatable, dimension(:,:,:)  :: copy_surfdumpvar_strain  
    real(kind=sp), allocatable, dimension(:,:,:)  :: copy_surfdumpvar_velo    
    real(kind=sp), allocatable, dimension(:,:,:)  :: copy_surfdumpvar_srcdisp 


    !! Buffer variables for the STF.
    real(kind=sp), allocatable :: stf_dump_dumpvar(:)
    real(kind=sp), allocatable :: stf_seis_dumpvar(:)
    real(kind=sp), allocatable :: stf_dumpvar(:)

    !> How many snaps should be buffered in RAM?
<<<<<<< HEAD
    integer             :: dumpbuffersize = 256
=======
    integer             :: nc_dumpbuffersize
>>>>>>> d8db90fe
    
    public              :: nc_dump_strain, nc_dump_rec, nc_dump_surface
    public              :: nc_dump_field_solid, nc_dump_field_fluid
    public              :: nc_write_att_char, nc_write_att_real, nc_write_att_int
    public              :: nc_write_att_dble
    public              :: nc_define_outputfile, nc_finish_prepare, nc_end_output
    public              :: nc_dump_strain_to_disk, nc_dump_mesh_sol, nc_dump_mesh_flu
    public              :: nc_dump_mesh_kwf
    public              :: nc_dump_mesh_mp_kwf
    public              :: nc_dump_elastic_parameters
    public              :: nc_dump_snapshot, nc_dump_snap_points, nc_dump_snap_grid
    public              :: nc_make_snapfile, nc_dump_stf, nc_rec_checkpoint

    public              :: nc_dumpbuffersize
    public              :: set_npoints
contains

!-----------------------------------------------------------------------------------------
subroutine set_npoints(n)
  integer, intent(in) :: n
  npoints = n
end subroutine
!-----------------------------------------------------------------------------------------

!-----------------------------------------------------------------------------------------
subroutine dump_mesh_data_xdmf(filename, varname, npoints, nsnap)
  character(len=*), intent(in)      :: filename, varname
  integer, intent(in)               :: npoints, nsnap

  integer                           :: iinput_xdmf
  integer                           :: i
  character(len=512)                :: filename_np

  ! relative filename for xdmf content
  filename_np = trim(filename(index(filename, '/', back=.true.)+1:))

  ! XML Data
  open(newunit=iinput_xdmf, file=trim(filename)//'.xdmf')
  write(iinput_xdmf, 733) npoints, npoints, trim(filename_np), npoints, trim(filename_np)

  do i=1, nsnap
     ! create new snapshot in the temporal collection
     write(iinput_xdmf, 7341) dble(i), npoints, "'", "'"

     ! write attribute
     write(iinput_xdmf, 7342) varname, npoints, i-1, npoints, nsnap, npoints, &
                              trim(filename_np), trim(varname)

     write(iinput_xdmf, 7343)
  enddo

  ! finish xdmf file
  write(iinput_xdmf, 736)
  close(iinput_xdmf)

733 format(&    
    '<?xml version="1.0" ?>',/&
    '<!DOCTYPE Xdmf SYSTEM "Xdmf.dtd" []>',/&
    '<Xdmf xmlns:xi="http://www.w3.org/2003/XInclude" Version="2.2">',/&
    '<Domain>',/,/&
    '<DataItem Name="points" ItemType="Function" Function="join($0, $1)" Dimensions="', i10, ' 2">',/&
    '    <DataItem Name="points" DataType="Float" Precision="8" Dimensions="', i10, '" Format="HDF">',/&
    '    ', A, ':/Mesh/mesh_S',/&
    '    </DataItem>',/&
    '    <DataItem Name="points" DataType="Float" Precision="8" Dimensions="', i10, '" Format="HDF">',/&
    '    ', A, ':/Mesh/mesh_Z',/&
    '    </DataItem>',/&
    '</DataItem>',/,/&
    '<Grid Name="CellsTime" GridType="Collection" CollectionType="Temporal">',/)

7341 format(&    
    '    <Grid Name="grid" GridType="Uniform">',/&
    '        <Time Value="',F8.2,'" />',/&
    '        <Topology TopologyType="Polyvertex" NumberOfElements="',i10,'">',/&
    '        </Topology>',/&
    '        <Geometry GeometryType="XY">',/&
    '            <DataItem Reference="/Xdmf/Domain/DataItem[@Name=', A,'points', A,']" />',/&
    '        </Geometry>')

7342 format(&    
    '        <Attribute Name="', A,'" AttributeType="Scalar" Center="Node">',/&
    '            <DataItem ItemType="HyperSlab" Dimensions="',i10,'" Type="HyperSlab">',/&
    '                <DataItem Dimensions="3 2" Format="XML">',/&
    '                    ', i10,'          0 ',/&
    '                             1          1 ',/&
    '                             1 ', i10,/&
    '                </DataItem>',/&
    '                <DataItem DataType="Float" Precision="8" Dimensions="', i10, i10, '" Format="HDF">',/&
    '                    ', A, ':/', A, /&
    '                </DataItem>',/,/&
    '            </DataItem>',/&
    '        </Attribute>')

7343 format(&    
    '    </Grid>',/)

736 format(&    
    '</Grid>',/,/&
    '</Domain>',/&
    '</Xdmf>')

end subroutine
!-----------------------------------------------------------------------------------------

!-----------------------------------------------------------------------------------------
!> Routine to dump the wavefield variables for the Kerner. Collects input in
!! oneddumpvar_sol and oneddumpvar_flu until dumping condition is fulfilled.
subroutine nc_dump_field_solid(f, varname)

    real(kind=realkind), intent(in)   :: f(:)     !< Data to dump, size should be npts_sol
    character(len=*), intent(in)      :: varname  !< Internal name of data to dump. 
    !! Is used to identify the NetCDF Variable in question
#ifdef unc
    integer                           :: ivar

    do ivar=1, nvar
        !< Check whether this Variable actually exists in file ncid_out
        if (trim(varnamelist(ivar)) == trim(varname)) exit
    end do

    if (ivar > nvar/2) then
        write(6,*) 'nc_dump_field_solid: Trying to access variable: ', trim(varname), &
            ' which is a fluid variable. Contact a developer and shout at him!'
        stop 1
    end if

    oneddumpvar(1:npts_sol,stepstodump+1,ivar) = f  !processor specific dump variable
#endif
end subroutine nc_dump_field_solid
!-----------------------------------------------------------------------------------------

!-----------------------------------------------------------------------------------------
!> Routine to dump the wavefield variables for the Kerner. Collects input in
!! oneddumpvar_sol and oneddumpvar_flu until dumping condition is fulfilled.
subroutine nc_dump_field_fluid(f, varname)

    real(kind=realkind), intent(in)   :: f(:)  !< Data to dump, size should be npts_flu
    character(len=*), intent(in)      :: varname  !< Internal name of data to dump. 
    !! Is used to identify the NetCDF Variable in question
#ifdef unc
    integer                           :: ivar


    do ivar=1, nvar
        !< Check whether this Variable actually exists in file ncid_out
        if (trim(varnamelist(ivar)) == trim(varname)) exit
    end do

    if (ivar <= nvar/2) then
        write(6,*) 'nc_dump_field_fluid: Trying to access variable: ', trim(varname), &
            ' which is a solid variable. Contact a developer and shout at him!'
        stop 1
    end if

    oneddumpvar(npts_sol+1:npoints,stepstodump+1,ivar-nvar/2) = f  
#endif
end subroutine nc_dump_field_fluid
!-----------------------------------------------------------------------------------------

!-----------------------------------------------------------------------------------------
subroutine nc_dump_strain(isnap_loc)

    use data_io, only    : nstrain
    use clocks_mod, only : tick
    use data_time, only  : iclocknbio, idnbio
    use data_mesh, only  : maxind

    ! explicit interfaces to the c functions to avoide the underscore issues
    ! (fortran 2003 standard)
    interface
        subroutine c_spawn_dumpthread(stepstodump) bind(c, name='c_spawn_dumpthread')
            use, intrinsic      :: iso_c_binding, only : c_int
            integer (c_int)     :: stepstodump
        end subroutine 
    end interface
    
    interface
        subroutine c_wait_for_io() bind(c, name='c_wait_for_io')
        end subroutine 
    end interface

    integer, intent(in) :: isnap_loc
#ifdef unc
    integer             :: iproc
    real                :: tickl, tackl
    
    stepstodump = stepstodump + 1
    if (isnap_loc == 0) return

    if (dumpposition(mod(isnap_loc, dumpstepsnap))) then

        ! wait for other processes to finish writing, measure waiting time and
        ! issue warning in case waiting longer then .5 sec
        ! MvD: I am not sure if cpu_time is a correct measure here, as we idle
        !      until IO is finished.
        !      Therefor testing system_clock, from the clocks module.
        if (mod(isnap_loc, dumpstepsnap) == outputplan) then
            if (verbose>1) then
                write(*,"('   Proc ', I4, ': Would like to dump data and waits for his turn')") mynum
                call flush(6)
            end if
            call cpu_time(tickl)
        end if

        iclocknbio = tick()
        do iproc=0, nproc-1
            if (iproc == mynum) then
                call c_wait_for_io()
                call flush(6)
            end if
            call barrier
        end do
        iclocknbio = tick(id=idnbio, since=iclocknbio)

        ! non blocking write
        if (mod(isnap_loc, dumpstepsnap) == outputplan) then 
            call cpu_time(tackl)
            if ((tackl-tickl) > 0.5 .and. verbose > 0) then
                write(6,"('WARNING: Computation was halted for ', F7.2, ' s to wait for ',&
                         & 'dumping processor. Consider adapting netCDF output variables',&
                         & '(disable compression, increase dumpstepsnap)')") tackl-tickl
            end if

            isnap_global = isnap_loc 
            ndumps = stepstodump

            allocate(copy_oneddumpvar(1:npoints,1:ndumps,1:nvar/2))
            allocate(copy_surfdumpvar_disp(1:ndumps, 1:3, 1:maxind))
            allocate(copy_surfdumpvar_strain(1:ndumps, 1:6, 1:maxind))
            allocate(copy_surfdumpvar_velo(1:ndumps, 1:3, 1:maxind))
            allocate(copy_surfdumpvar_srcdisp(1:ndumps, 1:3, 1:maxind))
            copy_oneddumpvar          = oneddumpvar(1:npoints,1:ndumps,1:nvar/2)
            copy_surfdumpvar_disp     = surfdumpvar_disp(1:ndumps, 1:3, 1:maxind)
            copy_surfdumpvar_strain   = surfdumpvar_strain(1:ndumps, 1:6, 1:maxind)
            copy_surfdumpvar_velo     = surfdumpvar_velo(1:ndumps, 1:3, 1:maxind)
            copy_surfdumpvar_srcdisp  = surfdumpvar_srcdisp(1:ndumps, 1:3, 1:maxind) 

            call c_spawn_dumpthread(stepstodump)
            stepstodump = 0
        end if
    end if 

    ! Final and last dump of all remaining 
    ! not done in unblocking fashion using a thread, as there is nothing to
    ! compute anymore
    ! Make sure, nobody is accessing the output file anymore
    if (isnap_loc == nstrain) then 
        do iproc=0, nproc-1
            if (iproc == mynum) then
                call c_wait_for_io()
                call barrier
            end if
        end do
        do iproc=0,nproc-1
            if (iproc == mynum) then
                isnap_global = nstrain 
                ndumps = stepstodump

                allocate(copy_oneddumpvar(1:npoints,1:ndumps,1:nvar/2))
                allocate(copy_surfdumpvar_disp(1:ndumps, 1:3, 1:maxind))
                allocate(copy_surfdumpvar_strain(1:ndumps, 1:6, 1:maxind))
                allocate(copy_surfdumpvar_velo(1:ndumps, 1:3, 1:maxind))
                allocate(copy_surfdumpvar_srcdisp(1:ndumps, 1:3, 1:maxind))
                copy_oneddumpvar          = oneddumpvar(1:npoints,1:ndumps,1:nvar/2)
                copy_surfdumpvar_disp     = surfdumpvar_disp(1:ndumps, 1:3, 1:maxind)
                copy_surfdumpvar_strain   = surfdumpvar_strain(1:ndumps, 1:6, 1:maxind)
                copy_surfdumpvar_velo     = surfdumpvar_velo(1:ndumps, 1:3, 1:maxind)
                copy_surfdumpvar_srcdisp  = surfdumpvar_srcdisp(1:ndumps, 1:3, 1:maxind) 

                call nc_dump_strain_to_disk()
                if (verbose > 1) write(6,*) mynum, 'finished dumping strain'
            end if
            call barrier
        end do
    end if

#endif
end subroutine nc_dump_strain
!-----------------------------------------------------------------------------------------

!-----------------------------------------------------------------------------------------
subroutine nc_dump_strain_to_disk() bind(c, name="nc_dump_strain_to_disk")
#ifdef unc

    use data_io
    use data_source,       only: src_type
    use global_parameters, only: realkind
    use data_mesh,         only: loc2globrec, maxind, ind_first

    integer                    :: ivar, isnap_loc
    real                       :: tick, tack, dumpsize_MB
    integer                    :: dumpsize

    dumpsize = 0
    call cpu_time(tick)

    call check( nf90_open(path=datapath(1:lfdata)//"/axisem_output.nc4", & 
                          mode=NF90_WRITE, ncid=ncid_out) )
    
    call getgrpid(ncid_out, "Snapshots", ncid_snapout) 
    isnap_loc = isnap_global
    if (verbose > 0) then
        if (ndumps == 0) then 
            write(6,"('   Proc ', I4, ': in dump routine, isnap =', I5, &
                    & ', nothing to dump, returning...')") mynum, isnap_loc
            return
        else
            write(6,"('   Proc ', I4, ': in dump routine, isnap =', I5, &
                    & ', stepstodump = ', I4)") mynum, isnap_loc, ndumps
        end if
    end if


    do ivar=1, nvar/2
        call putvar_real2d(ncid=ncid_snapout, varid=nc_field_varid(ivar), &
                           start=[npoints_myfirst, isnap_loc-ndumps+1], &
                           count=[npoints, ndumps], &
                           values=copy_oneddumpvar(1:npoints,1:ndumps,ivar)) 
        dumpsize = dumpsize + npoints * ndumps
    end do
        
    !> Surface dumps 
    if (maxind>0) then
        call putvar_real3d(ncid_surfout, nc_surfelem_disp_varid, &
                    start = [isnap_loc-ndumps+1, 1, ind_first], &
                    count = [ndumps, 3, maxind], &
                    values = copy_surfdumpvar_disp(1:ndumps, 1:3, 1:maxind)) 
        dumpsize = dumpsize + 3 * maxind * ndumps

        call putvar_real3d(ncid_surfout, nc_surfelem_velo_varid, &
                    start = [isnap_loc-ndumps+1, 1, ind_first], &
                    count = [ndumps, 3, maxind], &
                    values = copy_surfdumpvar_velo(1:ndumps, 1:3, 1:maxind)) 
        dumpsize = dumpsize + 3 * maxind * ndumps

        call putvar_real3d(ncid_surfout, nc_surfelem_strain_varid, &
                    start = [isnap_loc-ndumps+1, 1, ind_first], &
                    count = [ndumps, 6, maxind], &
                    values = copy_surfdumpvar_strain(1:ndumps, 1:6, 1:maxind)) 
        dumpsize = dumpsize + 6 * maxind * ndumps

        call putvar_real3d(ncid_surfout, nc_surfelem_disp_src_varid, &
                    start = [isnap_loc-ndumps+1, 1, ind_first], &
                    count = [ndumps, 3, maxind], &
                    values = copy_surfdumpvar_srcdisp(1:ndumps, 1:3, 1:maxind)) 
        dumpsize = dumpsize + 3 * maxind * ndumps
    end if

    call check( nf90_close(ncid_out) ) 
    call cpu_time(tack)
    deallocate(copy_oneddumpvar)
    deallocate(copy_surfdumpvar_disp)
    deallocate(copy_surfdumpvar_strain)
    deallocate(copy_surfdumpvar_velo)
    deallocate(copy_surfdumpvar_srcdisp)

    if (verbose > 0) then
        dumpsize_MB = real(dumpsize) * 4 / 1048576
        write(6,"('   Proc', I5,': Wrote ', F8.2, ' MB in ', F6.2, 's (', F8.2, ' MB/s)')") &
            mynum, dumpsize_MB, tack-tick, dumpsize_MB / (tack - tick)
        call flush(6)
    end if

#endif
end subroutine nc_dump_strain_to_disk
!-----------------------------------------------------------------------------------------

!-----------------------------------------------------------------------------------------
subroutine nc_dump_stf(stf)
    use data_io,  only                       : nseismo, nstrain, dump_wavefields
    use data_time, only                      : seis_it, strain_it, niter
    real(kind=sp), intent(in), dimension(:) :: stf   
#ifdef unc
    integer                                 :: it_s, it_d, i

    allocate(stf_dumpvar(niter))
    allocate(stf_seis_dumpvar(nseismo))
    allocate(stf_dump_dumpvar(nstrain))
    stf_seis_dumpvar = 0.0
    it_s = 1
    it_d = 1

    do i = 1, niter
        ! Dumping the STF in the fine time stepping of the seismogram output
        if ( mod(i,seis_it) == 0) then
           stf_seis_dumpvar(it_s) = stf(i) 
           it_s = it_s + 1
        end if

        if (dump_wavefields) then
            ! Dumping the STF in the coarse time stepping of the strain (KERNER) output
            if ( mod(i,strain_it) == 0) then
               stf_dump_dumpvar(it_d) = stf(i) 
               it_d = it_d + 1
            end if
        end if
    end do
    stf_dumpvar = stf

#endif
end subroutine nc_dump_stf
!-----------------------------------------------------------------------------------------

!-----------------------------------------------------------------------------------------
!> Dump receiver specific stuff, especially displacement and velocity
!! N.B.: Works with global indices.
subroutine nc_dump_rec(recfield)
    use data_mesh, only: num_rec
    use data_io,   only: iseismo
    real(sp), intent(in), dimension(3,num_rec) :: recfield
#ifdef unc
   
    recdumpvar(iseismo,:,:) = 0.0
    where(abs(recfield)>epsi) recdumpvar(iseismo,:,:) = recfield(:,:)

#endif
end subroutine
!-----------------------------------------------------------------------------------------

!-----------------------------------------------------------------------------------------
subroutine nc_dump_rec_to_disk
#ifdef unc
    use data_mesh, only: loc2globrec, num_rec
    use data_io,   only: datapath, lfdata, nseismo

    real                              :: tick, tack
    integer                           :: irec, dumpsize, icomp

    call cpu_time(tick)

    call check( nf90_open(path=datapath(1:lfdata)//"/axisem_output.nc4", & 
                          mode=NF90_WRITE, ncid=ncid_out) )
    call getgrpid( ncid_out, "Seismograms", ncid_recout)
    call getvarid( ncid_recout, "displacement", nc_disp_varid ) 

    dumpsize = 0
    do irec = 1, num_rec
        do icomp = 1, 3
            call putvar_real3d(ncid   = ncid_recout, varid=nc_disp_varid, &
                               start  = [1, icomp, loc2globrec(irec)], &
                               count  = [nseismo, 1, 1], &
                               values = reshape(recdumpvar(:,icomp,irec), [nseismo, 1, 1]) )
        end do
    end do

    dumpsize = nseismo * 3 * num_rec
    call check( nf90_close(ncid=ncid_out))
    call cpu_time(tack)

    if (verbose > 1) then
        write(6,"(I3,': Receiver data, Wrote ', F8.3, ' MB in ', F6.2, 's')") &
            mynum, real(dumpsize) * 4. / 1048576., tack-tick 
    end if
#endif
end subroutine nc_dump_rec_to_disk
!-----------------------------------------------------------------------------------------

!-----------------------------------------------------------------------------------------
subroutine nc_rec_checkpoint
    use data_mesh, only: loc2globrec, num_rec
#ifdef unc
    interface
        subroutine c_wait_for_io() bind(c, name='c_wait_for_io')
        end subroutine 
    end interface

    integer         :: iproc
    
    call c_wait_for_io()
    do iproc=0, nproc-1
        call barrier
        if (iproc == mynum) then
            if (num_rec>0) then 
                if (verbose > 1) write(6,"('   Proc ', I3, ' will dump receiver seismograms')") mynum
                call nc_dump_rec_to_disk()
                call flush(6)
            else
                if (verbose > 1) write(6,"('   Proc ', I3, ' has no receivers and just waits for the others')") mynum
            end if
        end if
        
    end do
    call barrier
#endif
end subroutine nc_rec_checkpoint
!----------------------------------------------------------------------------------------

!----------------------------------------------------------------------------------------
!> Dump stuff along surface
subroutine nc_dump_surface(surffield, disporvelo)!, nrec, dim2)
    use data_mesh, only: maxind

    !integer, intent(in)                          :: nrec, dim2
    real(kind=realkind), intent(in), dimension(:,:) :: surffield
    character(len=4), intent(in)                 :: disporvelo
#ifdef unc
   
    select case(disporvelo)
        case('disp')
            surfdumpvar_disp(stepstodump+1,:,:) = transpose(surffield(:,:))
        case('velo')
            surfdumpvar_velo(stepstodump+1,:,:) = transpose(surffield(:,:))
        case('stra')
            surfdumpvar_strain(stepstodump+1,:,:) = transpose(surffield(:,:))
        case('srcd')
            surfdumpvar_srcdisp(stepstodump+1,:,:) = transpose(surffield(:,:))
    end select

#endif
end subroutine nc_dump_surface
!-----------------------------------------------------------------------------------------

!-----------------------------------------------------------------------------------------
subroutine nc_dump_mesh_sol(scoord_sol, zcoord_sol)

    use data_io,   only : ndumppts_el
    use data_mesh, only : nelem 
    real(sp), intent(in) :: scoord_sol(:,:,:)
    real(sp), intent(in) :: zcoord_sol(size(scoord_sol,1), size(scoord_sol,2), &
                                       size(scoord_sol,3))
#ifdef unc

    npts_sol = size(scoord_sol)

    npoints = ndumppts_el * nelem
    allocate(scoord1d(npoints))
    allocate(zcoord1d(npoints))

    zcoord1d(1:npts_sol) = pack(zcoord_sol,.true.)
    scoord1d(1:npts_sol) = pack(scoord_sol,.true.)


#endif
end subroutine nc_dump_mesh_sol
!-----------------------------------------------------------------------------------------

!-----------------------------------------------------------------------------------------
subroutine nc_dump_mesh_flu(scoord_flu, zcoord_flu)
! can only be called after calling nc_dump_mesh_sol

    real(sp), intent(in) :: scoord_flu(:,:,:)
    real(sp), intent(in) :: zcoord_flu(size(scoord_flu,1), size(scoord_flu,2), &
                                       size(scoord_flu,3))
#ifdef unc

    npts_flu = size(scoord_flu)

    zcoord1d(npts_sol+1:) = pack(zcoord_flu, .true.)
    scoord1d(npts_sol+1:) = pack(scoord_flu, .true.)

#endif
end subroutine nc_dump_mesh_flu
!-----------------------------------------------------------------------------------------

!-----------------------------------------------------------------------------------------
subroutine nc_dump_mesh_kwf(coords, nsol, nflu)

    real(sp), intent(in) :: coords(:,:)
    integer, intent(in)  :: nsol, nflu
#ifdef unc

    npts_sol = nsol
    npts_flu = nflu

    npoints = nsol + nflu

    if (size(coords, 1) /= npoints) then
       write(6,*) 'ERROR: inconsistent point numbers'
       call abort()
    endif

    allocate(scoord1d(npoints))
    allocate(zcoord1d(npoints))

    scoord1d(:) = coords(:,1)
    zcoord1d(:) = coords(:,2)

#endif
end subroutine nc_dump_mesh_kwf
!-----------------------------------------------------------------------------------------

!-----------------------------------------------------------------------------------------
subroutine nc_dump_mesh_mp_kwf(coords, nel)

    real(sp), intent(in) :: coords(:,:)
    integer, intent(in)  :: nel
#ifdef unc


    if (size(coords, 1) /= nel) then
       write(6,*) 'ERROR: inconsistent elemebt numbers'
       call abort()
    endif

    allocate(scoord1d_mp(nel))
    allocate(zcoord1d_mp(nel))

    scoord1d_mp(:) = coords(:,1)
    zcoord1d_mp(:) = coords(:,2)

#endif
end subroutine nc_dump_mesh_mp_kwf
!-----------------------------------------------------------------------------------------

!-----------------------------------------------------------------------------------------
subroutine nc_dump_elastic_parameters(rho, lambda, mu, xi_ani, phi_ani, eta_ani, &
                                      fa_ani_theta, fa_ani_phi, Q_mu, Q_kappa)

    use data_io,      only: ibeg, iend, dump_type
    use data_mesh,    only: mapping_ijel_ikwf, ielsolid, ielfluid, nel_solid, nel_fluid, &
                            npol, kwf_mask

    real(kind=dp), dimension(0:,0:,:), intent(in)       :: rho, lambda, mu, xi_ani
    real(kind=dp), dimension(0:,0:,:), intent(in)       :: phi_ani, eta_ani
    real(kind=dp), dimension(0:,0:,:), intent(in)       :: fa_ani_theta, fa_ani_phi
    real(kind=sp), dimension(:), intent(in), optional :: Q_mu, Q_kappa
    integer :: size1d
    integer :: iel, ipol, jpol, ct

    !print *, 'Processor', mynum,' has been here'
    if (dump_type == 'displ_only') then
       allocate(rho1d(npoints))
       allocate(lambda1d(npoints))
       allocate(mu1d(npoints))
       allocate(vp1d(npoints))
       allocate(vs1d(npoints))

       do iel=1, nel_solid
           do ipol=0, npol
               do jpol=0, npol
                   if (kwf_mask(ipol,jpol,iel)) then
                       ct = mapping_ijel_ikwf(ipol,jpol,iel)
                       rho1d(ct) = rho(ipol,jpol,ielsolid(iel))
                       lambda1d(ct) = lambda(ipol,jpol,ielsolid(iel))
                       mu1d(ct) = mu(ipol,jpol,ielsolid(iel))
                   endif
               enddo
           enddo
       enddo

       do iel=1, nel_fluid
           do ipol=0, npol
               do jpol=0, npol
                   if (kwf_mask(ipol,jpol,iel + nel_solid)) then
                       ct = mapping_ijel_ikwf(ipol,jpol,iel + nel_solid)
                       rho1d(ct) = rho(ipol,jpol,ielsolid(iel))
                       lambda1d(ct) = lambda(ipol,jpol,ielsolid(iel))
                       mu1d(ct) = mu(ipol,jpol,ielsolid(iel))
                   endif
               enddo
           enddo
       enddo

       vp1d      = sqrt( (lambda1d + 2.*mu1d ) / rho1d  )
       vs1d      = sqrt( mu1d  / rho1d )

    else
       size1d = size(rho(ibeg:iend, ibeg:iend, :))
       print *, ' NetCDF: Mesh elastic parameter variables have size:', size1d
       allocate(rho1d(size1d))
       allocate(lambda1d(size1d))
       allocate(mu1d(size1d))
       allocate(vp1d(size1d))
       allocate(vs1d(size1d))
       
       rho1d     = real(pack(rho(ibeg:iend, ibeg:iend, :)    ,.true.), kind=sp)
       lambda1d  = real(pack(lambda(ibeg:iend, ibeg:iend, :) ,.true.), kind=sp)
       mu1d      = real(pack(mu(ibeg:iend, ibeg:iend, :)     ,.true.), kind=sp)
       vp1d      = sqrt( (lambda1d + 2.*mu1d ) / rho1d  )
       vs1d      = sqrt( mu1d  / rho1d )
    endif

end subroutine nc_dump_elastic_parameters
!-----------------------------------------------------------------------------------------

!-----------------------------------------------------------------------------------------
!subroutine nc_dump_mesh_to_disk()
!    use data_io, only : datapath, lfdata
!    integer iproc, nc_mesh_s_varid, nc_mesh_z_varid
!
!    do iproc=0, nproc-1
!        if (mynum == iproc) then
!            call check( nf90_open(path=datapath(1:lfdata)//"/axisem_output.nc4", & 
!                                  mode=NF90_WRITE, ncid=ncid_out) )
!
!            call check( nf90_inq_varid( ncid_snapout, "mesh S", nc_mesh_s_varid ) )
!            call check( nf90_put_var(ncid_snapout, varid = nc_mesh_s_varid, &
!                                     values = scoord1d, &
!                                     start  = [1,mynum*npoints+1], &
!                                     count  = [1,npoints] ))
!            call check( nf90_inq_varid( ncid_snapout, "mesh Z", nc_mesh_z_varid ) )
!            call check( nf90_put_var(ncid_snapout, varid = nc_mesh_z_varid, &
!                                     values = zcoord1d, &
!                                     start  = [1,mynum*npoints+1], &
!                                     count  = [1,npoints] ))
!            
!            call check( nf90_close(ncid_out))
!        end if
!        call barrier
!    end do
!
!
!end subroutine nc_dump_mesh_to_disk
!-----------------------------------------------------------------------------------------

!-----------------------------------------------------------------------------------------
!> Define the output file variables and dimensions
!! and allocate buffer variables.
subroutine nc_define_outputfile(nrec, rec_names, rec_th, rec_th_req, rec_ph, rec_proc)

    use data_io,     only: nseismo, nstrain, nseismo, ibeg, iend, dump_wavefields, &
                           dump_type
    use data_io,     only: datapath, lfdata, strain_samp
    use data_mesh,   only: maxind, num_rec, discont, nelem, nel_solid, nel_fluid, &
                           ndisc, maxind_glob, nelem_kwf_global, npoint_kwf, npoint_solid_kwf, &
                           npoint_fluid_kwf, npol, nelem_kwf, npoint_kwf_global

    use data_source, only: src_type, t_0
    use data_time,   only: deltat, niter


    integer, intent(in)                  :: nrec              !< Number of receivers
    character(len=40),intent(in)         :: rec_names(nrec)   !< Receiver names
    real(dp), dimension(nrec),intent(in) :: rec_th            !< Receiver theta 
    real(dp), dimension(nrec),intent(in) :: rec_th_req        !< Requested receiver theta
    real(dp), dimension(nrec),intent(in) :: rec_ph            !< Receiver phi
    integer, dimension(nrec),intent(in)  :: rec_proc          !< Receiver processor
#ifdef unc
    real(dp), dimension(nstrain)         :: time_strain
    real(dp), dimension(nseismo)         :: time_seis
    character(len=16), allocatable       :: varname(:)
    character(len=256)                   :: nc_fnam
    integer                              :: ivar, i
    integer                              :: irec, iproc, nmode
    integer                              :: nc_ph_varid
    integer                              :: nc_thr_varid, nc_th_varid 
    integer                              :: nc_proc_varid, nc_recnam_dimid
    integer                              :: nc_recnam_varid, nc_surf_dimid
    integer                              :: nc_pt_dimid
    integer                              :: nc_mesh_s_varid, nc_mesh_z_varid   
    integer                              :: nc_mesh_s_mp_varid, nc_mesh_z_mp_varid   
    integer                              :: nc_mesh_vs_varid, nc_mesh_vp_varid   
    integer                              :: nc_mesh_mu_varid, nc_mesh_rho_varid   
    integer                              :: nc_mesh_lambda_varid
    integer                              :: nc_mesh_midpoint_varid
    integer                              :: nc_mesh_fem_varid
    integer                              :: nc_mesh_eltype_varid
    integer                              :: nc_mesh_axis_varid
    integer                              :: nc_mesh_sem_varid
    integer                              :: nc_mesh_elem_dimid, nc_mesh_npol_dimid
    integer                              :: nc_mesh_cntrlpts_dimid
    !integer                              :: nc_disc_dimid, nc_disc_varid

    if ((mynum == 0) .and. (verbose > 1)) then
        write(6,*)
        write(6,*) '************************************************************************'
        write(6,*) '**** Producing netcdf output file with its variables and dimensions ****'
        write(6,*) '************************************************************************'
        write(6,*)
    end if

    call barrier
    dumpstepsnap = int(nc_dumpbuffersize / nproc) * nproc ! Will later be reduced to nstrain, if this is smaller
                                                       ! than value given here
    
    if (lpr .and. verbose > 1) write(6,*) '  Dumping NetCDF file to disk every', dumpstepsnap, ' snaps'

    call barrier ! for nicer output only

    outputplan = mynum * (dumpstepsnap / nproc)

    allocate(dumpposition(0:dumpstepsnap-1))
    dumpposition = .false.
    do iproc=0, nproc-1
        dumpposition(iproc*(dumpstepsnap/nproc)) = .true.
        if ((iproc .eq. mynum) .and. (verbose > 1)) then
            write(6,"(' Proc ', I4, ' will dump at position ', I4)") mynum, outputplan
            call flush(6)
        end if
        call barrier ! for nicer output only
    end do

    nc_fnam = datapath(1:lfdata)//"/axisem_output.nc4"

    if (mynum == 0) then
        if (verbose > 1) write (6,*) ' Preparing netcdf file for ', nproc, ' processors'
        nmode = ior(NF90_CLOBBER, NF90_NETCDF4)
        call check( nf90_create(path=nc_fnam, &
                                cmode=nmode, ncid=ncid_out) )
        if (verbose > 1) write(6,*) ' Netcdf file with ID ', ncid_out, ' produced.'
    end if


    if (dump_wavefields) then
        select case (trim(dump_type))
           case ('displ_only')
              if (src_type(1) == 'monopole') then
                  nvar = 4
              else
                  nvar = 6
              end if
              allocate(varname(nvar))
              allocate(varnamelist(nvar))
              allocate(nc_varnamelist(nvar/2))
              allocate(nc_field_varid(nvar/2))

              if (src_type(1)  ==  'monopole') then 
                  varnamelist =    ['disp_sol_s     ', 'disp_sol_z     ', &
                                    'disp_flu_s     ', 'disp_flu_z     ']
                    
                  nc_varnamelist = ['disp_s     ', 'disp_z     ']
              else
                  varnamelist =    ['disp_sol_s     ', 'disp_sol_p     ', 'disp_sol_z     ', &
                                    'disp_flu_s     ', 'disp_flu_p     ', 'disp_flu_z     ']
                    
                  nc_varnamelist = ['disp_s     ', 'disp_p     ', 'disp_z     ']
              end if

              npoints = npoint_kwf
              
              call comm_elem_number(npoints, npoints_global, npoints_myfirst, npoints_mylast)  
              npoint_kwf_global = npoints_global

              npts_sol = npoint_solid_kwf
              npts_flu = npoint_fluid_kwf

              call comm_elem_number(npts_sol, npts_sol_global, npts_sol_myfirst, npts_sol_mylast)
              call comm_elem_number(npts_flu, npts_flu_global, npts_flu_myfirst, npts_flu_mylast)

              call comm_elem_number(nelem_kwf, nelem_kwf_global, nelem_myfirst, nelem_mylast)  
              
              if (nstrain <= dumpstepsnap) dumpstepsnap = nstrain
              if (lpr) then
                  call dump_mesh_data_xdmf(nc_fnam, 'Snapshots/disp_s',  &
                                           npts_sol_global + npts_flu_global, & 
                                           nstrain)
              end if

           case ('displ_velo')
              write(6,*) 'ERROR: not yet implemented with netcdf'
              stop 2

           case ('fullfields') ! Hardcoded choice
              if (src_type(1) == 'monopole') then
                  nvar = 12
              else
                  nvar = 18
              end if
              allocate(varname(nvar))
              allocate(varnamelist(nvar))
              allocate(nc_varnamelist(nvar/2))
              allocate(nc_field_varid(nvar/2))

              if (src_type(1)  ==  'monopole') then 
                  varnamelist =    ['strain_dsus_sol', 'strain_dsuz_sol', 'strain_dpup_sol', &
                                    'straintrace_sol', 'velo_sol_s     ', 'velo_sol_z     ', &
                                    'strain_dsus_flu', 'strain_dsuz_flu', 'strain_dpup_flu', &
                                    'straintrace_flu', 'velo_flu_s     ', 'velo_flu_z     ']
                    
                  nc_varnamelist = ['strain_dsus', 'strain_dsuz', 'strain_dpup', &
                                    'straintrace', 'velo_s     ', 'velo_z     ']
              else
                  varnamelist =    ['strain_dsus_sol', 'strain_dsuz_sol', 'strain_dpup_sol', &
                                    'strain_dsup_sol', 'strain_dzup_sol', 'straintrace_sol', &
                                    'velo_sol_s     ', 'velo_sol_p     ', 'velo_sol_z     ', &
                                    'strain_dsus_flu', 'strain_dsuz_flu', 'strain_dpup_flu', &
                                    'strain_dsup_flu', 'strain_dzup_flu', 'straintrace_flu', &
                                    'velo_flu_s     ', 'velo_flu_p     ', 'velo_flu_z     ']
                    
                  nc_varnamelist = ['strain_dsus', 'strain_dsuz', 'strain_dpup', &
                                    'strain_dsup', 'strain_dzup', 'straintrace', &
                                    'velo_s     ', 'velo_p     ', 'velo_z     ']
              end if

              gllperelem = (iend - ibeg + 1)**2
              npoints = nelem * gllperelem
              
              call comm_elem_number(npoints, npoints_global, npoints_myfirst, npoints_mylast)  

              npts_sol = nel_solid * gllperelem
              npts_flu = nel_fluid * gllperelem 

              call comm_elem_number(npts_sol, npts_sol_global, npts_sol_myfirst, npts_sol_mylast)
              call comm_elem_number(npts_flu, npts_flu_global, npts_flu_myfirst, npts_flu_mylast)
              
              if (nstrain <= dumpstepsnap) dumpstepsnap = nstrain
              if (lpr) then
                  call dump_mesh_data_xdmf(nc_fnam, 'Snapshots/straintrace',  &
                                           npts_sol_global + npts_flu_global, & 
                                           nstrain)
              end if
        
        end select

    end if ! dump_wavefields


    if (mynum == 0) then    
        if (verbose > 1) write(6,*) '  Producing groups for Seismograms and Snapshots'

        call check( nf90_def_grp(ncid_out, "Seismograms", ncid_recout) )
        call check( nf90_def_grp(ncid_out, "Snapshots", ncid_snapout) )
        call check( nf90_def_grp(ncid_out, "Surface", ncid_surfout) )
        call check( nf90_def_grp(ncid_out, "Mesh", ncid_meshout) )
        if (verbose > 1) write(6,*) '  Seismograms group has ID', ncid_recout
        if (verbose > 1) write(6,*) '  Snapshots group has ID', ncid_snapout
        if (verbose > 1) write(6,*) '  Surface group has ID', ncid_surfout
        if (verbose > 1) write(6,*) '  Mesh group has ID', ncid_meshout
        
        if (verbose > 1) write(6,*) 'Define dimensions in ''Seismograms'' group of NetCDF output file'

        if (verbose > 1) write(6,*) '  ''Seismograms'' group has ID ', ncid_recout
110     format(' Dimension ', A20, ' with length ', I8, ' and ID', I6, ' created.') 
        call check( nf90_def_dim(ncid_out, "seis_timesteps", nseismo, nc_times_dimid) )
        if (verbose > 1) write(6,110) "seis_timesteps", nseismo, nc_times_dimid 

        call check( nf90_def_dim(ncid_out, "sim_timesteps", niter, nc_iter_dimid) )
        if (verbose > 1) write(6,110) "sim_timesteps", niter, nc_iter_dimid 

        call check( nf90_def_dim(ncid_recout, "receivers", nrec, nc_rec_dimid) )
        if (verbose > 1) write(6,110) "receivers", nrec, nc_rec_dimid

        call check( nf90_def_dim(ncid_out, "components", 3, nc_comp_dimid) )
        if (verbose > 1) write(6,110) "components", 3, nc_comp_dimid

        call check( nf90_def_dim(ncid_recout, "recnamlength", 40, nc_recnam_dimid) ) 
        if (verbose > 1) write(6,110) "recnamlength", 40, nc_recnam_dimid

        if (verbose > 1) write(6,*) 'NetCDF dimensions defined'

        if (verbose > 1) write(6,*) 'Define variables in ''Seismograms'' group of NetCDF output file'
        call flush(6)

        call check( nf90_def_var(ncid=ncid_recout, name="displacement", xtype=NF90_FLOAT,&
                                 dimids=[nc_times_dimid, nc_comp_dimid, nc_rec_dimid], &
                                 !storage = NF90_CHUNKED, chunksizes=[nseismo,3,1], &
                                 contiguous = .false., chunksizes=[nseismo,3,1], &
                                 !deflate_level = deflate_level, &
                                 varid=nc_disp_varid) )

        call check( nf90_put_att(ncid_recout, nc_disp_varid, 'units', 'meters') )
        call check( nf90_put_att(ncid_recout, nc_disp_varid, '_FillValue', 0.0) )

        call check( nf90_def_var(ncid=ncid_recout, name="stf_seis", xtype=NF90_FLOAT,&
                                 dimids=[nc_times_dimid], &
                                 deflate_level = deflate_level, &
                                 varid=nc_stf_seis_varid) )
        
        call check( nf90_def_var(ncid=ncid_recout, name="stf_iter", xtype=NF90_FLOAT,&
                                 dimids=[nc_iter_dimid], &
                                 deflate_level = deflate_level, &
                                 varid=nc_stf_iter_varid) )
        
        call check( nf90_def_var(ncid=ncid_recout, name="time", xtype=NF90_DOUBLE,&
                                 dimids=[nc_times_dimid], &
                                 deflate_level = deflate_level, &
                                 varid=nc_time_varid) )

        call check( nf90_def_var(ncid   = ncid_recout,   &
                                 name   = "phi",         &
                                 xtype  = NF90_FLOAT,    &
                                 dimids = [nc_rec_dimid],&
                                 varid  = nc_ph_varid) )
        call check( nf90_def_var(ncid_recout, "theta_requested", NF90_FLOAT, &
                                 [nc_rec_dimid], nc_thr_varid) )
        call check( nf90_def_var(ncid_recout, "theta", NF90_FLOAT, &
                                 [nc_rec_dimid], nc_th_varid) )
        call check( nf90_def_var(ncid_recout, "processor_of_receiver", NF90_INT, &
                                 [nc_rec_dimid], nc_proc_varid) )
        call check( nf90_def_var(ncid_recout, "receiver_name", NF90_CHAR, &
                                 [nc_rec_dimid, nc_recnam_dimid], nc_recnam_varid) )

        if (dump_wavefields) then
            ! Wavefields group of output file N.B: Snapshots for kernel calculation
            if (verbose > 1) write(6,*) 'Define variables in ''Snapshots'' group of NetCDF output file', &
                                        '  awaiting', nstrain, ' snapshots'

            call check( nf90_def_dim( ncid   = ncid_out, &
                                      name   = 'snapshots', &
                                      len    = nstrain, &
                                      dimid  = nc_snap_dimid) )
            call check( nf90_put_att( ncid   = ncid_snapout, &
                                      varid  = NF90_GLOBAL, &
                                      name   = 'nstrain', &
                                      values = nstrain) )
            
            call check( nf90_def_dim( ncid   = ncid_out, &
                                      name   = 'gllpoints_all', &
                                      len    = npoints_global, &
                                      dimid  = nc_pt_dimid) )
            call check( nf90_put_att( ncid   = ncid_out, &
                                      varid  = NF90_GLOBAL, &
                                      name   = 'npoints', &
                                      values = npoints_global) )

            call check( nf90_def_var( ncid   = ncid_out, &
                                      name   = 'snapshot_times', &
                                      xtype  = NF90_FLOAT, &
                                      dimids = nc_snap_dimid,&
                                      varid  = nc_snaptime_varid) )

!            call check( nf90_def_dim( ncid   = ncid_meshout, &
!                                      name   = 'discontinuities', &
!                                      len    = ndisc, &
!                                      dimid  = nc_disc_dimid) )
!            call check( nf90_put_att( ncid   = ncid_meshout, &
!                                      varid  = NF90_GLOBAL, &
!                                      name   = 'ndisc', &
!                                      values = ndisc) )

            if (trim(dump_type) == 'displ_only') then
               call check( nf90_def_dim( ncid   = ncid_meshout, &
                                         name   = 'elements', &
                                         len    = nelem_kwf_global, &
                                         dimid  = nc_mesh_elem_dimid) )
               call check( nf90_put_att( ncid   = ncid_out, &
                                         varid  = NF90_GLOBAL, &
                                         name   = 'nelem_kwf_global', &
                                         values = nelem_kwf_global) )

               call check( nf90_def_dim( ncid   = ncid_meshout, &
                                         name   = 'control_points', &
                                         len    = 4, &
                                         dimid  = nc_mesh_cntrlpts_dimid) )

               call check( nf90_def_dim( ncid   = ncid_meshout, &
                                         name   = 'npol', &
                                         len    = npol+1, &
                                         dimid  = nc_mesh_npol_dimid) )
            endif

            call check( nf90_def_var( ncid   = ncid_meshout,  &
                                      name   = 'mesh_S', &
                                      xtype  = NF90_FLOAT, &
                                      dimids = nc_pt_dimid,&
                                      varid  = nc_mesh_s_varid) )
            call check( nf90_def_var( ncid   = ncid_meshout, &
                                      name   = 'mesh_Z', &
                                      xtype  = NF90_FLOAT, &
                                      dimids = nc_pt_dimid,&
                                      varid  = nc_mesh_z_varid) )
            call check( nf90_def_var( ncid   = ncid_meshout,  &
                                      name   = 'mesh_vp', &
                                      xtype  = NF90_FLOAT, &
                                      dimids = nc_pt_dimid,&
                                      varid  = nc_mesh_vp_varid) )
            call check( nf90_def_var( ncid   = ncid_meshout, &
                                      name   = 'mesh_vs', &
                                      xtype  = NF90_FLOAT, &
                                      dimids = nc_pt_dimid,&
                                      varid  = nc_mesh_vs_varid) )
            call check( nf90_def_var( ncid   = ncid_meshout,  &
                                      name   ='mesh_rho', &
                                      xtype  = NF90_FLOAT, &
                                      dimids = nc_pt_dimid,&
                                      varid  = nc_mesh_rho_varid) )
            call check( nf90_def_var( ncid   = ncid_meshout, &
                                      name   = 'mesh_lambda', &
                                      xtype  = NF90_FLOAT, &
                                      dimids = nc_pt_dimid,&
                                      varid  = nc_mesh_lambda_varid) )
            call check( nf90_def_var( ncid   = ncid_meshout, &
                                      name   = 'mesh_mu', &
                                      xtype  = NF90_FLOAT, &
                                      dimids = nc_pt_dimid,&
                                      varid  = nc_mesh_mu_varid) )

!            call check( nf90_def_var( ncid   = ncid_meshout, &
!                                      name   = 'model_domain', &
!                                      xtype  = NF90_BYTE, &
!                                      dimids = nc_pt_dimid,&
!                                      varid  = nc_elem_dom_varid) )
            
            !call check( nf90_def_var( ncid   = ncid_meshout, &
            !                          name   = 'disc_depths', &
            !                          xtype  = NF90_DOUBLE, &
            !                          dimids = nc_disc_dimid,&
            !                          varid  = nc_disc_varid) )

            if (trim(dump_type) == 'displ_only') then
               call check( nf90_def_var( ncid   = ncid_meshout, &
                                         name   = 'midpoint_mesh', &
                                         xtype  = NF90_INT, &
                                         dimids = nc_mesh_elem_dimid,&
                                         varid  = nc_mesh_midpoint_varid) )

               call check( nf90_def_var( ncid   = ncid_meshout, &
                                         name   = 'eltype', &
                                         xtype  = NF90_INT, &
                                         dimids = nc_mesh_elem_dimid,&
                                         varid  = nc_mesh_eltype_varid) )

               call check( nf90_def_var( ncid   = ncid_meshout, &
                                         name   = 'axis', &
                                         xtype  = NF90_INT, &
                                         dimids = nc_mesh_elem_dimid,&
                                         varid  = nc_mesh_axis_varid) )

               call check( nf90_def_var( ncid   = ncid_meshout, &
                                         name   = 'fem_mesh', &
                                         xtype  = NF90_INT, &
                                         dimids = [nc_mesh_cntrlpts_dimid, &
                                                   nc_mesh_elem_dimid],&
                                         varid  = nc_mesh_fem_varid) )

               call check( nf90_def_var( ncid   = ncid_meshout, &
                                         name   = 'sem_mesh', &
                                         xtype  = NF90_INT, &
                                         dimids = [nc_mesh_npol_dimid, &
                                                   nc_mesh_npol_dimid, &
                                                   nc_mesh_elem_dimid],&
                                         varid  = nc_mesh_sem_varid) )

               call check( nf90_def_var( ncid   = ncid_meshout,  &
                                         name   = 'mp_mesh_S', &
                                         xtype  = NF90_FLOAT, &
                                         dimids = nc_mesh_elem_dimid,&
                                         varid  = nc_mesh_s_mp_varid) )
               call check( nf90_def_var( ncid   = ncid_meshout, &
                                         name   = 'mp_mesh_Z', &
                                         xtype  = NF90_FLOAT, &
                                         dimids = nc_mesh_elem_dimid,&
                                         varid  = nc_mesh_z_mp_varid) )
            endif

            do ivar=1, nvar/2 ! The big snapshot variables for the kerner.
       
                call check( nf90_def_var(ncid=ncid_snapout, name=trim(nc_varnamelist(ivar)), &
                                         xtype = NF90_FLOAT, &
                                         dimids = [nc_pt_dimid, nc_snap_dimid],&
                                         varid = nc_field_varid(ivar), &
                                         chunksizes = [npoints_global, 1] ))
                call check( nf90_def_var_fill(ncid=ncid_snapout, varid=nc_field_varid(ivar), &
                                              no_fill=1, fill=0) )
                if (verbose > 1) write(6,"(' Netcdf variable ', A16,' with ID ', I3, ' and length', &
                        & I8, ' created.')") &
                          trim(nc_varnamelist(ivar)), nc_field_varid(ivar), npoints_global
            end do

            ! Surface group in output file
            if (verbose > 1) write(6,*) 'Define variables in ''Surface'' group of NetCDF output file'
            call check( nf90_put_att( ncid   = ncid_surfout, &
                                      name   = 'nstrain', &
                                      varid  = NF90_GLOBAL, &
                                      values = nstrain) )
            call check( nf90_def_dim( ncid_surfout, "straincomponents", len=6, &
                                      dimid=nc_strcomp_dimid) )
            if (verbose > 1) write(6,110) "straincomponents", 6, nc_strcomp_dimid
            
            call check( nf90_def_dim( ncid_surfout, "surf_elems", maxind_glob, nc_surf_dimid) )     
            call check( nf90_put_att( ncid   = ncid_surfout, &
                                      name   = 'nsurfelem', &
                                      varid  = NF90_GLOBAL, &
                                      values = maxind_glob) )
            if (verbose > 1) write(6,110) "surf_elems", maxind_glob, nc_surf_dimid

            call check( nf90_def_var( ncid_surfout, "elem_theta", NF90_FLOAT, &
                                      [nc_surf_dimid ], &
                                      nc_surfelem_theta_varid) )
            call check( nf90_put_att(ncid_surfout, nc_surfelem_theta_varid, 'units', 'degrees'))
           
            call check( nf90_def_var( ncid_surfout, "displacement", NF90_FLOAT, &
                                      [nc_snap_dimid, nc_comp_dimid, nc_surf_dimid ], &
                                      nc_surfelem_disp_varid) )
            call check( nf90_put_att(ncid_surfout, nc_surfelem_disp_varid, 'units', 'meters'))
            
            call check( nf90_def_var( ncid_surfout, "velocity", NF90_FLOAT, &
                                      [nc_snap_dimid, nc_comp_dimid, nc_surf_dimid ], &
                                      nc_surfelem_velo_varid) )
            call check( nf90_put_att( ncid_surfout, nc_surfelem_velo_varid, 'units', &
                                      'meters per second') )
            
            call check( nf90_def_var( ncid_surfout, "disp_src", NF90_FLOAT, &
                                      [nc_snap_dimid, nc_comp_dimid, nc_surf_dimid ], &
                                      nc_surfelem_disp_src_varid) )
            call check( nf90_put_att( ncid_surfout, nc_surfelem_disp_src_varid, 'units', &
                                      'meters') )

            call check( nf90_def_var( ncid_surfout, "strain", NF90_FLOAT, &
                                      [nc_snap_dimid, nc_strcomp_dimid, nc_surf_dimid ], &
                                      nc_surfelem_strain_varid) )
            call check( nf90_put_att( ncid_surfout, nc_surfelem_strain_varid, 'units', &
                                      ' ') )

            call check( nf90_def_var( ncid_surfout, "stf_dump", NF90_FLOAT, &
                                      [nc_snap_dimid], &
                                      nc_stf_dump_varid) )
        end if

        
        if (verbose > 1) write(6,'(a/)') 'NetCDF variables defined'
        ! Leave definition mode
        call check( nf90_enddef(ncid_out))

        if (verbose > 1) write(6,*) 'Writing station info into NetCDF file...'
        call check( nf90_put_var( ncid_recout, nc_th_varid,   values = rec_th) )
        call check( nf90_put_var( ncid_recout, nc_ph_varid,   values = rec_ph) )
        call check( nf90_put_var( ncid_recout, nc_thr_varid,  values = rec_th_req) )
        call check( nf90_put_var( ncid_recout, nc_proc_varid, values = rec_proc) ) 

        do irec=1,nrec
            call check( nf90_put_var( ncid_recout, nc_recnam_varid, start = [irec, 1], &
                                      count = [1, 40], values = (rec_names(irec))) )
        end do

        ! Write out seismogram dump times
        time_seis = dble([ (i, i = 1, nseismo) ]) * deltat
        call check( nf90_put_var( ncid_recout, nc_time_varid, values = time_seis ) ) 
        if (verbose > 1) write(6,*) '...done'

        ! Write out STFs
        if (verbose > 1) write(6,*) 'Writing stf into NetCDF file...'
        call check( nf90_put_var(ncid   = ncid_recout, &
                                 varid  = nc_stf_iter_varid, &
                                 values = stf_dumpvar) )
        call check( nf90_put_var(ncid   = ncid_recout, &
                                 varid  = nc_stf_seis_varid, &
                                 values = stf_seis_dumpvar) )

        if (dump_wavefields) then
            ! Write out strain dump times
            if (verbose > 1) write(6,*) 'Writing strain dump times into NetCDF file...'
            time_strain = dble([ (i, i = 1, nstrain) ])
            time_strain = time_strain * t_0 / strain_samp
            call check( nf90_put_var(ncid   = ncid_out, &
                                     varid  = nc_snaptime_varid, &
                                     values = time_strain ) ) 
            ! Write out discontinuity depths
            !if (verbose > 1) write(6,*) 'Writing discontinuity depths into NetCDF file...'
            !call check( nf90_put_var(ncid   = ncid_meshout, &
            !                         varid  = nc_disc_varid, &
            !                         values = discont) )
            
            ! Write out STF values at kernel dump points
            if (verbose > 1) write(6,*) 'Writing STF in strain dumps'
            call check( nf90_put_var(ncid   = ncid_surfout, &
                                     varid  = nc_stf_dump_varid, &
                                     values = stf_dump_dumpvar) )

            if (verbose > 1) write(6,*) '...done'
        end if
    
    end if ! (mynum == 0)
   

! Allocation of Dump buffer variables. Done on all procs
90  format(' Allocated ', A20, ', uses ',F10.3,'MB')
    allocate(recdumpvar(nseismo,3,num_rec))
    recdumpvar = 0.0

    if (dump_wavefields) then
        stepstodump = 0
        allocate(surfdumpvar_disp(dumpstepsnap,3,maxind))
        allocate(surfdumpvar_velo(dumpstepsnap,3,maxind))
        allocate(surfdumpvar_strain(dumpstepsnap,6,maxind))
        allocate(surfdumpvar_srcdisp(dumpstepsnap,3,maxind))
       
        if (src_type(1) == 'monopole') then
            allocate(oneddumpvar(npoints, dumpstepsnap, 6))
        else
            allocate(oneddumpvar(npoints, dumpstepsnap, 9))
        end if

        surfdumpvar_disp = 0.0
        surfdumpvar_velo = 0.0
        surfdumpvar_strain = 0.0
        surfdumpvar_srcdisp = 0.0

        if (mynum == 0 .and. verbose > 1) then
            write(6,*)  'Allocating NetCDF buffer variables'
            write(6,90) 'recdumpvar', real(size(recdumpvar))/262144.
            write(6,90) 'surfdumpvar_disp', real(size(surfdumpvar_disp))/262144.
            write(6,90) 'surfdumpvar_velo', real(size(surfdumpvar_velo))/262144.
            write(6,90) 'surfdumpvar_strain', real(size(surfdumpvar_strain))/262144.
            write(6,90) 'surfdumpvar_srcdisp', real(size(surfdumpvar_srcdisp))/262144.
            write(6,90) 'oneddumpvar', real(size(oneddumpvar))/262144.
            write(6,*)
            write(6,*)  '*********************************************************************'
            write(6,*)  '**** NetCDF output file produced, buffer variables all allocated ****'
            write(6,*)  '*********************************************************************'
            write(6,*)
        end if
    end if
    
#endif
end subroutine nc_define_outputfile
!-----------------------------------------------------------------------------------------

!-----------------------------------------------------------------------------------------
!> Write NetCDF attribute of type Character
subroutine nc_write_att_char(attribute_value, attribute_name)
    character(len=*), intent(in)    :: attribute_name, attribute_value

#ifdef unc
    call check( nf90_put_att(ncid_out, NF90_GLOBAL, attribute_name, attribute_value) )
#endif
end subroutine nc_write_att_char
!-----------------------------------------------------------------------------------------

!-----------------------------------------------------------------------------------------
!> Write NetCDF attribute of type Real
subroutine nc_write_att_real(attribute_value, attribute_name)
  character(len=*),  intent(in)      :: attribute_name
  real(sp), intent(in)               :: attribute_value

#ifdef unc
  call check( nf90_put_att(ncid_out, NF90_GLOBAL, attribute_name, attribute_value) )
#endif
end subroutine nc_write_att_real
!-----------------------------------------------------------------------------------------

!-----------------------------------------------------------------------------------------
!> Write NetCDF attribute of type Double
subroutine nc_write_att_dble(attribute_value, attribute_name)
  character(len=*),  intent(in)      :: attribute_name
  real(dp), intent(in)               :: attribute_value

#ifdef unc
  call check( nf90_put_att(ncid_out, NF90_GLOBAL, attribute_name, attribute_value) )
#endif
end subroutine nc_write_att_dble
!-----------------------------------------------------------------------------------------

!-----------------------------------------------------------------------------------------
!> Write NetCDF attribute of type Integer
subroutine nc_write_att_int(attribute_value, attribute_name)
  character(len=*),  intent(in)     :: attribute_name
  integer, intent(in)               :: attribute_value

#ifdef unc
  call check( nf90_put_att(ncid_out, NF90_GLOBAL, attribute_name, attribute_value) )
#endif
end subroutine nc_write_att_int
!-----------------------------------------------------------------------------------------

!-----------------------------------------------------------------------------------------
!> Open the NetCDF output file, check for variable IDs and dump meshes.
subroutine nc_finish_prepare
#ifdef unc
    use data_io,   only  : datapath, lfdata, dump_wavefields, dump_type
    use data_mesh, only  : maxind, surfcoord, ind_first, ind_last, &
                           midpoint_mesh_kwf, sem_mesh_kwf, fem_mesh_kwf, nelem_kwf, &
                           nelem_kwf_global, npol, eltype_kwf, axis_kwf

    integer             :: ivar, nmode, iproc
    integer             :: nc_mesh_s_varid, nc_mesh_z_varid
    integer             :: nc_mesh_s_mp_varid, nc_mesh_z_mp_varid
    integer             :: nc_mesh_vs_varid, nc_mesh_vp_varid   
    integer             :: nc_mesh_mu_varid, nc_mesh_rho_varid   
    integer             :: nc_mesh_lambda_varid

    integer             :: nc_mesh_midpoint_varid
    integer             :: nc_mesh_eltype_varid
    integer             :: nc_mesh_axis_varid
    integer             :: nc_mesh_fem_varid
    integer             :: nc_mesh_sem_varid
    
    if (mynum == 0) then
        call check(nf90_close(ncid_out))
        if (verbose > 1) then
           write(6,*) '  Root process closed netCDF file, waiting for all procs to'
           write(6,*) '  arrive here and then open it to retrieve IDs'
           if (dump_wavefields) write(6,*) '  and dump mesh coordinates.'
        endif
    end if
    call barrier

    do iproc = 0, nproc
        call barrier
        if (iproc.eq.mynum) then
            if (verbose>1) then
               write(6,*) '  Processor ', iproc, ' opened the output file and will dump '
               write(6,*) '  his part of the mesh.'
            end if
            nmode = ior(NF90_WRITE, NF90_NETCDF4)
            call check( nf90_open( path = datapath(1:lfdata)//"/axisem_output.nc4", & 
                                   mode = nmode,                                    &
                                   ncid = ncid_out) )

            print '(A,I5,A)', '   ', iproc, ': opened file'
            call getgrpid(ncid_out, "Seismograms", ncid_recout) 
            call getgrpid(ncid_out, "Surface", ncid_surfout) 
            call getgrpid(ncid_out, "Mesh", ncid_meshout) 
            print '(A,I5,A)', '   ', iproc, ': inquired dimension IDs'
            call getvarid( ncid_recout, "displacement", nc_disp_varid ) 
            
            if (dump_wavefields) then
                call getgrpid(ncid_out, "Snapshots", ncid_snapout) 
                do ivar=1, nvar/2
                    call getvarid( ncid_snapout, nc_varnamelist(ivar), &
                                nc_field_varid(ivar)) 
                end do
               
                if (maxind>0) then !If this proc has elements at the surface
                    call getvarid( ncid_surfout, "elem_theta", &
                                   nc_surfelem_theta_varid) 
                    call putvar_real1d(ncid   = ncid_surfout, &
                                       varid  = nc_surfelem_theta_varid, &
                                       values = surfcoord, &
                                       start  = ind_first, &
                                       count  = maxind  )
                end if
                
                
                call getvarid( ncid_surfout, "displacement", &
                               nc_surfelem_disp_varid) 

                call getvarid( ncid_surfout, "velocity", &
                               nc_surfelem_velo_varid ) 

                call getvarid( ncid_surfout, "strain", &
                               nc_surfelem_strain_varid ) 

                call getvarid( ncid_surfout, "disp_src", &
                               nc_surfelem_disp_src_varid ) 
                print '(A,I5,A)', '   ', iproc, ': inquired variable IDs'
            
                ! S-Coordinate
                call getvarid( ncid_meshout, "mesh_S", nc_mesh_s_varid ) 
                call putvar_real1d( ncid   = ncid_meshout,     &
                                    varid  = nc_mesh_s_varid,  &
                                    values = scoord1d,         &
                                    start  = npoints_myfirst,  &
                                    count  = npoints )
                
                ! Z-Coordinate
                call getvarid( ncid_meshout, "mesh_Z", nc_mesh_z_varid ) 
                call putvar_real1d( ncid   = ncid_meshout,     &
                                    varid  = nc_mesh_z_varid,  &
                                    values = zcoord1d,         &
                                    start  = npoints_myfirst,  &
                                    count  = npoints )

                ! Vp
                call getvarid( ncid_meshout, "mesh_vp", nc_mesh_vp_varid )
                call putvar_real1d( ncid   = ncid_meshout,     &
                                    varid  = nc_mesh_vp_varid, &
                                    values = vp1d,             &
                                    start  = npoints_myfirst,  &
                                    count  = npoints )

                ! Vs
                call getvarid( ncid_meshout, "mesh_vs", nc_mesh_vs_varid ) 
                call putvar_real1d( ncid   = ncid_meshout,     &
                                    varid  = nc_mesh_vs_varid, &
                                    values = vs1d,             &
                                    start  = npoints_myfirst,  &
                                    count  = npoints )

                ! Rho                     
                call getvarid( ncid_meshout, "mesh_rho", nc_mesh_rho_varid ) 
                call putvar_real1d( ncid   = ncid_meshout,     & 
                                    varid  = nc_mesh_rho_varid,&
                                    values = rho1d,            &
                                    start  = npoints_myfirst,  &
                                    count  = npoints )

                ! Lambda
                call getvarid( ncid_meshout, "mesh_lambda",    &
                                           nc_mesh_lambda_varid ) 
                call putvar_real1d( ncid   = ncid_meshout,     & 
                                    varid  = nc_mesh_lambda_varid, &
                                    values = lambda1d,         &
                                    start  = npoints_myfirst,  &
                                    count  = npoints )

                ! Mu
                call getvarid( ncid_meshout, "mesh_mu", nc_mesh_mu_varid ) 
                call putvar_real1d( ncid   = ncid_meshout,     &
                                    varid  = nc_mesh_mu_varid, &
                                    values = mu1d,             &
                                    start  = npoints_myfirst,  &
                                    count  = npoints )

                if (trim(dump_type) == 'displ_only' .and. nelem_kwf > 0) then
                   call getvarid( ncid_meshout, "midpoint_mesh", nc_mesh_midpoint_varid ) 
                   call check(nf90_put_var ( ncid   = ncid_meshout,     &
                                             varid  = nc_mesh_midpoint_varid, &
                                             start  = [nelem_myfirst],  &
                                             count  = [nelem_kwf], &
                                             values = midpoint_mesh_kwf + npoints_myfirst - 1))

                   call getvarid( ncid_meshout, "eltype", nc_mesh_eltype_varid) 
                   call check(nf90_put_var ( ncid   = ncid_meshout,     &
                                             varid  = nc_mesh_eltype_varid, &
                                             start  = [nelem_myfirst],  &
                                             count  = [nelem_kwf], &
                                             values = eltype_kwf))

                   call getvarid( ncid_meshout, "axis", nc_mesh_axis_varid) 
                   call check(nf90_put_var ( ncid   = ncid_meshout,     &
                                             varid  = nc_mesh_axis_varid, &
                                             start  = [nelem_myfirst],  &
                                             count  = [nelem_kwf], &
                                             values = axis_kwf))

                   call getvarid( ncid_meshout, "fem_mesh", nc_mesh_fem_varid ) 
                   call check(nf90_put_var ( ncid   = ncid_meshout,     &
                                             varid  = nc_mesh_fem_varid, &
                                             start  = [1, nelem_myfirst],  &
                                             count  = [4, nelem_kwf], &
                                             values = fem_mesh_kwf + npoints_myfirst - 1))

                   call getvarid( ncid_meshout, "sem_mesh", nc_mesh_sem_varid ) 
                   call check(nf90_put_var ( ncid   = ncid_meshout,     &
                                             varid  = nc_mesh_sem_varid, &
                                             start  = [1, 1, nelem_myfirst],  &
                                             count  = [npol+1, npol+1, nelem_kwf], &
                                             values = sem_mesh_kwf + npoints_myfirst - 1))

                   ! S-Coordinate
                   call getvarid( ncid_meshout, "mp_mesh_S", nc_mesh_s_mp_varid ) 
                   call putvar_real1d( ncid   = ncid_meshout,     &
                                       varid  = nc_mesh_s_mp_varid,  &
                                       values = scoord1d_mp,         &
                                       start  = nelem_myfirst,  &
                                       count  = nelem_kwf )
                   
                   ! Z-Coordinate
                   call getvarid( ncid_meshout, "mp_mesh_Z", nc_mesh_z_mp_varid ) 
                   call putvar_real1d( ncid   = ncid_meshout,     &
                                       varid  = nc_mesh_z_mp_varid,  &
                                       values = zcoord1d_mp,         &
                                       start  = nelem_myfirst,  &
                                       count  = nelem_kwf )
                endif

                print '(A,I5,A)', '   ', iproc, ': dumped mesh'

            end if !dump_wavefields
            call check( nf90_close( ncid_out))
            if (verbose > 1) write(6,"('  Proc ', I3, ' dumped its mesh and is ready to rupture')") mynum
        end if !mynum.eq.iproc
    end do
#endif
end subroutine nc_finish_prepare
!-----------------------------------------------------------------------------------------

!-----------------------------------------------------------------------------------------
!> Final dumps to netCDF file. In the moment contains only dump of 
!! receiver seismograms.
subroutine nc_end_output
#ifdef unc
    use data_mesh, only: num_rec
    use data_io,   only: dump_xdmf
    integer           :: iproc

    call barrier
    do iproc=0, nproc-1
        if (iproc == mynum) then
            if (num_rec>0) then 
                if (verbose > 1) write(6,"('   Proc ', I3, ' will dump receiver seismograms')") mynum
                call nc_dump_rec_to_disk()
            else
                if (verbose > 1) write(6,"('   Proc ', I3, ' has no receivers and just waits for the others')") mynum
            end if
            if (dump_xdmf) then
                call check(nf90_close(ncid_out_snap))
            end if
        end if
        
        call barrier
    end do
    !call check( nf90_close(ncid_out) )

#endif
end subroutine nc_end_output
!-----------------------------------------------------------------------------------------

!-----------------------------------------------------------------------------------------
subroutine nc_make_snapfile

    use data_mesh,    only: npoint_plot, nelem_plot
    use data_proc,    only: appmynum
    use data_io,      only: datapath, lfdata, nsnap
    use data_source,  only: src_type

#ifdef unc
    integer              :: nmode, nc_snappoint_dimid, nc_snapelem_dimid, nc_snapdim_dimid
    integer              :: nc_snaptime_dimid, nc_snapconnec_dimid
    character(len=120)   :: fname

    if (lpr .and. verbose > 1) write(6,*) '   .... preparing xdmf nc file'

    if (src_type(1) == 'monopole') then
        ndim_disp = 2
    else
        ndim_disp = 3
    end if

    fname = datapath(1:lfdata) // '/netcdf_snap_' // appmynum // '.nc'
    nmode = ior(NF90_CLOBBER, NF90_NETCDF4)
    call check(nf90_create(path=fname, cmode=nmode, ncid=ncid_out_snap) )

    call check(nf90_def_dim(ncid_out_snap, 'points', npoint_plot, nc_snappoint_dimid) )
    call check(nf90_def_dim(ncid_out_snap, 'elements', nelem_plot, nc_snapelem_dimid) )
    call check(nf90_def_dim(ncid_out_snap, 'dimensions', ndim_disp , nc_snapdim_dimid) )
    call check(nf90_def_dim(ncid_out_snap, 's-z-coordinate', 2 , nc_coord_dimid) )
    call check(nf90_def_dim(ncid_out_snap, 'connections', 4 , nc_snapconnec_dimid) )
    call check(nf90_def_dim(ncid_out_snap, 'timesteps', nsnap , nc_snaptime_dimid) )

    call flush(6)
    call check(nf90_def_var(ncid   = ncid_out_snap, & 
                            name   = 'displacement',  &
                            xtype  = NF90_FLOAT,     &
                            dimids = [nc_snapdim_dimid, nc_snappoint_dimid, &
                                      nc_snaptime_dimid], & 
                            chunksizes = [ndim_disp, npoint_plot, 1], &
                            deflate_level = deflate_level, &
                            varid  = nc_snap_disp_varid) )

    call check(nf90_def_var(ncid   = ncid_out_snap, & 
                            name   = 'straintrace',  &
                            xtype  = NF90_FLOAT,     &
                            dimids = [nc_snappoint_dimid, nc_snaptime_dimid], & 
                            chunksizes = [npoint_plot, 1], &
                            deflate_level = deflate_level, &
                            varid  = nc_snap_pwave_varid) )

    call check(nf90_def_var(ncid   = ncid_out_snap, & 
                            name   = 'curlinplane',  &
                            xtype  = NF90_FLOAT,     &
                            dimids = [nc_snappoint_dimid, nc_snaptime_dimid], & 
                            chunksizes = [npoint_plot, 1], &
                            deflate_level = deflate_level, &
                            varid  = nc_snap_swave_varid) )

    call check(nf90_def_var(ncid   = ncid_out_snap, & 
                            name   = 'points',  &
                            xtype  = NF90_FLOAT,     &
                            dimids = [nc_coord_dimid, nc_snappoint_dimid], & 
                            varid  = nc_snap_point_varid) )

    call check(nf90_def_var(ncid   = ncid_out_snap, & 
                            name   = 'grid',  &
                            xtype  = NF90_INT,     &
                            dimids = [nc_snapconnec_dimid, nc_snapelem_dimid], & 
                            varid  = nc_snap_grid_varid) )

    call check(nf90_enddef(ncid    = ncid_out_snap))

    if (lpr .and. verbose > 1) write(6,*) '   .... DONE'

#endif

end subroutine nc_make_snapfile
!-----------------------------------------------------------------------------------------

!-----------------------------------------------------------------------------------------
subroutine nc_dump_snapshot(u, straintrace, curlinplane)

    use data_mesh,      only: npoint_plot
    use data_io,        only: isnap, nsnap
    use data_source,    only: src_type

    real(kind=realkind), dimension(3,npoint_plot), intent(in)  :: u
    real(kind=realkind), dimension(1,npoint_plot), intent(in)  :: straintrace
    real(kind=realkind), dimension(1,npoint_plot), intent(in)  :: curlinplane

#ifdef unc
    if (src_type(1) == 'monopole') then
       call putvar_real3d(ncid   = ncid_out_snap, &
                          varid  = nc_snap_disp_varid, &
                          start  = [1, 1, isnap], &
                          count  = [1, npoint_plot, 1], &
                          values = reshape(u(1,:), [1, npoint_plot,1]) )
       
       call putvar_real3d(ncid   = ncid_out_snap, &
                          varid  = nc_snap_disp_varid, &
                          start  = [2, 1, isnap], &
                          count  = [1, npoint_plot, 1], &
                          values = reshape(u(3,:), [1, npoint_plot,1]) ) 
    else
       call putvar_real3d(ncid   = ncid_out_snap, &
                          varid  = nc_snap_disp_varid, &
                          start  = [1, 1, isnap], &
                          count  = [1, npoint_plot, 1], &
                          values = reshape(u(1,:), [1, npoint_plot,1]) )
       
       call putvar_real3d(ncid   = ncid_out_snap, &
                          varid  = nc_snap_disp_varid, &
                          start  = [2, 1, isnap], &
                          count  = [1, npoint_plot, 1], &
                          values = reshape(u(2,:), [1, npoint_plot,1]) )

       call putvar_real3d(ncid   = ncid_out_snap, &
                          varid  = nc_snap_disp_varid, &
                          start  = [3, 1, isnap], &
                          count  = [1, npoint_plot, 1], &
                          values = reshape(u(3,:), [1, npoint_plot,1]) )
    end if

    call check(nf90_put_var(ncid   = ncid_out_snap, &
                       varid  = nc_snap_pwave_varid, &
                       start  = [1, isnap], &
                       count  = [npoint_plot, 1], &
                       values = straintrace(1,:)) )

    call check(nf90_put_var(ncid   = ncid_out_snap, &
                       varid  = nc_snap_swave_varid, &
                       start  = [1, isnap], &
                       count  = [npoint_plot, 1], &
                       values = curlinplane(1,:)) )
#endif

end subroutine nc_dump_snapshot
!-----------------------------------------------------------------------------------------

!-----------------------------------------------------------------------------------------
subroutine nc_dump_snap_points(points)

    use data_mesh, only: npoint_plot
    real(sp), dimension(2,npoint_plot), intent(in)       :: points

#ifdef unc
    call check(nf90_put_var(ncid   = ncid_out_snap, &
                            varid  = nc_snap_point_varid, &
                            count  = [2, npoint_plot], &
                            values = points) )
#endif

end subroutine nc_dump_snap_points
!-----------------------------------------------------------------------------------------

!-----------------------------------------------------------------------------------------
subroutine nc_dump_snap_grid(grid)

    use data_mesh, only: nelem_plot
    integer, dimension(4, nelem_plot), intent(in)       :: grid 

#ifdef unc
    call check(nf90_put_var(ncid   = ncid_out_snap, &
                            varid  = nc_snap_grid_varid, &
                            count  = [4, nelem_plot], &
                            values = grid) )
#endif
end subroutine nc_dump_snap_grid
!-----------------------------------------------------------------------------------------

!-----------------------------------------------------------------------------------------
subroutine getvarid(ncid, name, varid)
    integer, intent(in)          :: ncid
    character(len=*), intent(in) :: name
    integer, intent(out)         :: varid
#ifdef unc
    integer                      :: status

    status = nf90_inq_varid( ncid  = ncid, &
                             name  = name, &
                             varid = varid )
    if (status.ne.NF90_NOERR) then
        write(6,100) mynum, trim(name), ncid
        stop
    elseif (verbose>1) then
        write(6,101) trim(name), ncid, varid
        call flush(6)
    end if
100 format('ERROR: CPU ', I4, ' could not find variable: ''', A, ''' in NCID', I7)
101 format('    Variable ''', A, ''' found in NCID', I7, ', has ID:', I7)
#else
    varid = 0
#endif
end subroutine getvarid
!-----------------------------------------------------------------------------------------

!-----------------------------------------------------------------------------------------
subroutine getgrpid(ncid, name, grpid)
    integer, intent(in)          :: ncid
    character(len=*), intent(in) :: name
    integer, intent(out)         :: grpid
#ifdef unc
    integer                      :: status

    status = nf90_inq_ncid( ncid     = ncid, &
                            name     = name, &
                            grp_ncid = grpid )
    if (status.ne.NF90_NOERR) then
        write(6,100) mynum, trim(name), ncid
        stop
    elseif (verbose>1) then
        write(6,101) trim(name), ncid, grpid
        call flush(6)
    end if
100 format('ERROR: CPU ', I4, ' could not find group: ''', A, ''' in NCID', I7)
101 format('    Group ''', A, ''' found in NCID', I7, ', has ID:', I7)
#else
    grpid = 0
#endif
end subroutine getgrpid
!-----------------------------------------------------------------------------------------

!-----------------------------------------------------------------------------------------
subroutine putvar_real1d(ncid, varid, values, start, count)
!< Help interpret the inane NetCDF error messages
   integer, intent(in)          :: ncid, varid, start, count
   real, intent(in)             :: values(:)

#ifdef unc
   integer                      :: xtype, ndims, status, dimsize
   integer                      :: dimid(10)
   character(len=nf90_max_name) :: varname, dimname


   status = nf90_inquire_variable(ncid  = ncid,     &
                                  varid = varid,    &
                                  name  = varname )

   if (status.ne.NF90_NOERR) then
       write(*,99) mynum, varid, ncid
       print *, trim(nf90_strerror(status))
       stop
   end if

   if (size(values).ne.count) then
       write(*,100) mynum, trim(varname), varid, ncid, size(values), count
       stop
   end if

   status = nf90_put_var(ncid   = ncid,           &
                         varid  = varid,          &
                         values = values,         &
                         start  = [start],        &
                         count  = [count] )

                      
   if (status.ne.NF90_NOERR) then
       status = nf90_inquire_variable(ncid  =  ncid,    &
                                      varid = varid,    &
                                      name  = varname,  &
                                      ndims = ndims)
       if (ndims.ne.1) then
           write(*,101) mynum, trim(varname), varid, ncid, ndims
           print *, trim(nf90_strerror(status))
           stop
       end if
       status = nf90_inquire_variable(ncid   = ncid,     &
                                      varid  = varid,    &
                                      name   = varname,  &
                                      xtype  = xtype,    &
                                      ndims  = ndims,    &
                                      dimids = dimid  )

       status = nf90_inquire_dimension(ncid  = ncid,     &
                                       dimid = dimid(1), &
                                       name  = dimname,  &
                                       len   = dimsize )
       if (start + count - 1 > dimsize) then
           write(*,102) mynum, trim(varname), varid, ncid, start, count, dimsize, trim(dimname)
           print *, trim(nf90_strerror(status))
           stop
       end if

       write(*,103) mynum, trim(varname), varid, ncid, start, count, dimsize, trim(dimname)
       print *, trim(nf90_strerror(status))
       stop
   
   elseif (verbose>1) then
       write(*,200) mynum, real(count) * 4. / 1048576., ncid, varid
       call flush(6)
   end if
    
99  format('ERROR: CPU ', I4, ' could not find 1D variable: ',I7,' in NCID', I7)
100 format('ERROR: CPU ', I4, ' could not write 1D variable: ''', A, '''(',I7,') in NCID', I7, / &
           '       was given ', I10, ' values, but ''count'' is ', I10)
101 format('ERROR: CPU ', I4, ' could not write 1D variable: ''', A, '''(',I7,') in NCID', I7, / &
           '       Variable has ', I2,' dimensions instead of one')
102 format('ERROR: CPU ', I4, ' could not write 1D variable: ''', A, '''(',I7,') in NCID', I7, / &
           '       start (', I10, ') + count(', I10, ') is larger than size (', I10,')',    / &
           '       of dimension ', A)
103 format('ERROR: CPU ', I4, ' could not write 1D variable: ''', A, '''(',I7,') in NCID', I7, / &
           '       start:   ', I10, / &
           '       count:   ', I10, / &
           '       dimsize: ', I10, / &
           '       dimname: ', A)
200 format('    Proc ', I4, ': Wrote', F10.3, ' MB into 1D variable in NCID', I7, ', with ID:', I7)
#endif
end subroutine putvar_real1d
!-----------------------------------------------------------------------------------------

!-----------------------------------------------------------------------------------------
subroutine putvar_real2d(ncid, varid, values, start, count)
!< Help interpret the inane NetCDF error messages
   integer, intent(in)          :: ncid, varid
   integer, intent(in)          :: start(2), count(2)
   real, intent(in)             :: values(:,:)

#ifdef unc
   integer                      :: xtype, ndims, status, dimsize, idim
   integer                      :: dimid(10)
   character(len=nf90_max_name) :: varname, dimname


   status = nf90_inquire_variable(ncid  = ncid,     &
                                  varid = varid,    &
                                  name  = varname )

   if (status.ne.NF90_NOERR) then
       write(*,99) mynum, varid, ncid
       print *, trim(nf90_strerror(status))
       stop
   end if
   ! Check if variable size is consistent with values of 'count'
   do idim = 1, 2
       if (size(values,idim).ne.count(idim)) then
           write(*,100) mynum, trim(varname), varid, ncid, idim, size(values, idim), count(idim)
           stop
       end if
   end do

   ! Write data to file
   status = nf90_put_var(ncid   = ncid,           &
                         varid  = varid,          &
                         values = values,         &
                         start  = start,          &
                         count  = count )

                      
   ! If an error has occurred, try to find a reason                  
   if (status.ne.NF90_NOERR) then
       status = nf90_inquire_variable(ncid  =  ncid,    &
                                      varid = varid,    &
                                      name  = varname,  &
                                      ndims = ndims)

       ! Check whether variable in NetCDF file has more or less than three dimensions
       if (ndims.ne.2) then
           write(*,101) mynum, trim(varname), varid, ncid, ndims
           print *, trim(nf90_strerror(status))
           stop
       end if

       ! Check whether dimension sizes are compatible with amount of data written
       status = nf90_inquire_variable(ncid   = ncid,     &
                                      varid  = varid,    &
                                      name   = varname,  &
                                      xtype  = xtype,    &
                                      ndims  = ndims,    &
                                      dimids = dimid  )

       do idim = 1, 2
           status = nf90_inquire_dimension(ncid  = ncid,        &
                                           dimid = dimid(idim), &
                                           name  = dimname,     &
                                           len   = dimsize )
           if (start(idim) + count(idim) - 1 > dimsize) then
               write(*,102) mynum, trim(varname), varid, ncid, start(idim), count(idim), &
                            dimsize, trim(dimname), idim 
               print *, trim(nf90_strerror(status))
               stop
           end if

           ! Otherwise just dump as much information as possible and stop
           write(*,103) mynum, trim(varname), varid, ncid, start(idim), count(idim), &
                        dimsize, trim(dimname)
           print *, trim(nf90_strerror(status))

       end do

       stop
   
   elseif (verbose>1) then
       ! Everything okay
       write(*,200) mynum, real(product(count)) * 4. / 1048576., ncid, varid
       call flush(6)
   end if
    
99  format('ERROR: CPU ', I4, ' could not find 2D variable: ',I7,' in NCID', I7)
100 format('ERROR: CPU ', I4, ' could not write 2D variable: ''', A, '''(',I7,') in NCID', I7, / &
           '       dimension ', I1,' was given ', I10, ' values, but ''count'' is ', I10)
101 format('ERROR: CPU ', I4, ' could not write 2D variable: ''', A, '''(',I7,') in NCID', I7, / &
           '       Variable has ', I2,' dimensions instead of two')
102 format('ERROR: CPU ', I4, ' could not write 2D variable: ''', A, '''(',I7,') in NCID', I7, / &
           '       start (', I10, ') + count(', I10, ') is larger than size (', I10,')',    / &
           '       of dimension ', A, ' (', I1, ')')
103 format('ERROR: CPU ', I4, ' could not write 2D variable: ''', A, '''(',I7,') in NCID', I7, / &
           '       start:   ', I10, / &
           '       count:   ', I10, / &
           '       dimsize: ', I10, / &
           '       dimname: ', A)
200 format('    Proc ', I4, ': Wrote', F10.3, ' MB into 2D variable in NCID', I7, ', with ID:', I7)
#endif
end subroutine putvar_real2d
!-----------------------------------------------------------------------------------------

!-----------------------------------------------------------------------------------------
subroutine putvar_real3d(ncid, varid, values, start, count)
!< Help interpret the inane NetCDF error messages
   integer, intent(in)          :: ncid, varid
   integer, intent(in)          :: start(3), count(3)
   real, intent(in)             :: values(:,:,:)

#ifdef unc
   integer                      :: xtype, ndims, status, dimsize, idim
   integer                      :: dimid(10)
   character(len=nf90_max_name) :: varname, dimname


   status = nf90_inquire_variable(ncid  = ncid,     &
                                  varid = varid,    &
                                  name  = varname )

   if (status.ne.NF90_NOERR) then
       write(*,99) mynum, varid, ncid
       print *, trim(nf90_strerror(status))
       stop
   end if
   ! Check if variable size is consistent with values of 'count'
   do idim = 1, 3
       if (size(values,idim).ne.count(idim)) then
           write(*,100) mynum, trim(varname), varid, ncid, idim, size(values, idim), count(idim)
           stop
       end if
   end do

   ! Write data to file
   status = nf90_put_var(ncid   = ncid,           &
                         varid  = varid,          &
                         values = values,         &
                         start  = start,          &
                         count  = count )

                      
   ! If an error has occurred, try to find a reason                  
   if (status.ne.NF90_NOERR) then
       status = nf90_inquire_variable(ncid  =  ncid,    &
                                      varid = varid,    &
                                      name  = varname,  &
                                      ndims = ndims)

       ! Check whether variable in NetCDF file has more or less than three dimensions
       if (ndims.ne.3) then
           write(*,101) mynum, trim(varname), varid, ncid, ndims
           print *, trim(nf90_strerror(status))
           stop
       end if

       ! Check whether dimension sizes are compatible with amount of data written
       status = nf90_inquire_variable(ncid   = ncid,     &
                                      varid  = varid,    &
                                      name   = varname,  &
                                      xtype  = xtype,    &
                                      ndims  = ndims,    &
                                      dimids = dimid  )

       do idim = 1, 3
           status = nf90_inquire_dimension(ncid  = ncid,        &
                                           dimid = dimid(idim), &
                                           name  = dimname,     &
                                           len   = dimsize )
           if (start(idim) + count(idim) - 1 > dimsize) then
               write(*,102) mynum, trim(varname), varid, ncid, start(idim), count(idim), &
                            dimsize, trim(dimname), idim 
               print *, trim(nf90_strerror(status))
               stop
           end if

           ! Otherwise just dump as much information as possible and stop
           write(*,103) mynum, trim(varname), varid, ncid, start(idim), count(idim), &
                        dimsize, trim(dimname)
           print *, trim(nf90_strerror(status))

       end do

       stop
   
   elseif (verbose>1) then
       ! Everything okay
       write(6,200) mynum, real(product(count)) * 4. / 1048576., ncid, varid
       call flush(6)
   end if
    
99  format('ERROR: CPU ', I4, ' could not find 3D variable: ',I7,' in NCID', I7)
100 format('ERROR: CPU ', I4, ' could not write 3D variable: ''', A, '''(',I7,') in NCID', I7, / &
           '       dimension ', I1,' was given ', I10, ' values, but ''count'' is ', I10)
101 format('ERROR: CPU ', I4, ' could not write 3D variable: ''', A, '''(',I7,') in NCID', I7, / &
           '       Variable has ', I2,' dimensions instead of three')
102 format('ERROR: CPU ', I4, ' could not write 3D variable: ''', A, '''(',I7,') in NCID', I7, / &
           '       start (', I10, ') + count(', I10, ') is larger than size (', I10,')',    / &
           '       of dimension ', A, ' (', I1, ')')
103 format('ERROR: CPU ', I4, ' could not write 3D variable: ''', A, '''(',I7,') in NCID', I7, / &
           '       start:   ', I10, / &
           '       count:   ', I10, / &
           '       dimsize: ', I10, / &
           '       dimname: ', A)
200 format('    Proc ', I4, ': Wrote', F10.3, ' MB into 3D variable in NCID', I7, ', with ID:', I7)
#endif
end subroutine putvar_real3d
!-----------------------------------------------------------------------------------------

!-----------------------------------------------------------------------------------------
!> Translates NetCDF error code into readable message
subroutine check(status)
    integer, intent ( in) :: status !< Error code
#ifdef unc
    if (status /= nf90_noerr) then 
        print *, trim(nf90_strerror(status))
        call abort()
    end if
#endif
end subroutine check  
!-----------------------------------------------------------------------------------------

end module nc_routines
!=========================================================================================<|MERGE_RESOLUTION|>--- conflicted
+++ resolved
@@ -123,11 +123,7 @@
     real(kind=sp), allocatable :: stf_dumpvar(:)
 
     !> How many snaps should be buffered in RAM?
-<<<<<<< HEAD
-    integer             :: dumpbuffersize = 256
-=======
     integer             :: nc_dumpbuffersize
->>>>>>> d8db90fe
     
     public              :: nc_dump_strain, nc_dump_rec, nc_dump_surface
     public              :: nc_dump_field_solid, nc_dump_field_fluid
